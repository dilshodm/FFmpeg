--- conflicted
+++ resolved
@@ -399,11 +399,7 @@
                                             avlanguage.o mpegts.o isom.o
 OBJS-$(CONFIG_WTV_MUXER)                 += wtvenc.o wtv.o asf.o asfenc.o
 OBJS-$(CONFIG_WV_DEMUXER)                += wvdec.o wv.o apetag.o img2.o
-<<<<<<< HEAD
-OBJS-$(CONFIG_WV_MUXER)                  += wvenc.o apetagenc.o
-=======
 OBJS-$(CONFIG_WV_MUXER)                  += wvenc.o wv.o apetag.o
->>>>>>> 2d2d6a48
 OBJS-$(CONFIG_XA_DEMUXER)                += xa.o
 OBJS-$(CONFIG_XBIN_DEMUXER)              += bintext.o sauce.o
 OBJS-$(CONFIG_XMV_DEMUXER)               += xmv.o

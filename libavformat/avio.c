/*
 * unbuffered I/O
 * Copyright (c) 2001 Fabrice Bellard
 *
 * This file is part of FFmpeg.
 *
 * FFmpeg is free software; you can redistribute it and/or
 * modify it under the terms of the GNU Lesser General Public
 * License as published by the Free Software Foundation; either
 * version 2.1 of the License, or (at your option) any later version.
 *
 * FFmpeg is distributed in the hope that it will be useful,
 * but WITHOUT ANY WARRANTY; without even the implied warranty of
 * MERCHANTABILITY or FITNESS FOR A PARTICULAR PURPOSE.  See the GNU
 * Lesser General Public License for more details.
 *
 * You should have received a copy of the GNU Lesser General Public
 * License along with FFmpeg; if not, write to the Free Software
 * Foundation, Inc., 51 Franklin Street, Fifth Floor, Boston, MA 02110-1301 USA
 */

#include "libavutil/avstring.h"
#include "libavutil/dict.h"
#include "libavutil/opt.h"
#include "libavutil/time.h"
#include "os_support.h"
#include "avformat.h"
#if CONFIG_NETWORK
#include "network.h"
#endif
#include "url.h"

static URLProtocol *first_protocol = NULL;

URLProtocol *ffurl_protocol_next(URLProtocol *prev)
{
    return prev ? prev->next : first_protocol;
}

/** @name Logging context. */
/*@{*/
static const char *urlcontext_to_name(void *ptr)
{
    URLContext *h = (URLContext *)ptr;
    if (h->prot)
        return h->prot->name;
    else
        return "NULL";
}

static void *urlcontext_child_next(void *obj, void *prev)
{
    URLContext *h = obj;
    if (!prev && h->priv_data && h->prot->priv_data_class)
        return h->priv_data;
    return NULL;
}

static const AVClass *urlcontext_child_class_next(const AVClass *prev)
{
    URLProtocol *p = NULL;

    /* find the protocol that corresponds to prev */
    while (prev && (p = ffurl_protocol_next(p)))
        if (p->priv_data_class == prev)
            break;

    /* find next protocol with priv options */
    while (p = ffurl_protocol_next(p))
        if (p->priv_data_class)
            return p->priv_data_class;
    return NULL;
}

static const AVOption options[] = { { NULL } };
const AVClass ffurl_context_class = {
    .class_name       = "URLContext",
    .item_name        = urlcontext_to_name,
    .option           = options,
    .version          = LIBAVUTIL_VERSION_INT,
    .child_next       = urlcontext_child_next,
    .child_class_next = urlcontext_child_class_next,
};
/*@}*/

const char *avio_enum_protocols(void **opaque, int output)
{
    URLProtocol *p;
    *opaque = ffurl_protocol_next(*opaque);
    if (!(p = *opaque))
        return NULL;
    if ((output && p->url_write) || (!output && p->url_read))
        return p->name;
    return avio_enum_protocols(opaque, output);
}

int ffurl_register_protocol(URLProtocol *protocol, int size)
{
    URLProtocol **p;
    if (size < sizeof(URLProtocol)) {
        URLProtocol *temp = av_mallocz(sizeof(URLProtocol));
        memcpy(temp, protocol, size);
        protocol = temp;
    }
    p = &first_protocol;
    while (*p != NULL)
        p = &(*p)->next;
    *p             = protocol;
    protocol->next = NULL;
    return 0;
}

static int url_alloc_for_protocol(URLContext **puc, struct URLProtocol *up,
                                  const char *filename, int flags,
                                  const AVIOInterruptCB *int_cb)
{
    URLContext *uc;
    int err;

#if CONFIG_NETWORK
    if (up->flags & URL_PROTOCOL_FLAG_NETWORK && !ff_network_init())
        return AVERROR(EIO);
#endif
    if ((flags & AVIO_FLAG_READ) && !up->url_read) {
        av_log(NULL, AV_LOG_ERROR,
               "Impossible to open the '%s' protocol for reading\n", up->name);
        return AVERROR(EIO);
    }
    if ((flags & AVIO_FLAG_WRITE) && !up->url_write) {
        av_log(NULL, AV_LOG_ERROR,
               "Impossible to open the '%s' protocol for writing\n", up->name);
        return AVERROR(EIO);
    }
    uc = av_mallocz(sizeof(URLContext) + strlen(filename) + 1);
    if (!uc) {
        err = AVERROR(ENOMEM);
        goto fail;
    }
    uc->av_class = &ffurl_context_class;
    uc->filename = (char *)&uc[1];
    strcpy(uc->filename, filename);
    uc->prot            = up;
    uc->flags           = flags;
    uc->is_streamed     = 0; /* default = not streamed */
    uc->max_packet_size = 0; /* default: stream file */
    if (up->priv_data_size) {
        uc->priv_data = av_mallocz(up->priv_data_size);
        if (!uc->priv_data) {
            err = AVERROR(ENOMEM);
            goto fail;
        }
        if (up->priv_data_class) {
<<<<<<< HEAD
            int proto_len= strlen(up->name);
            char *start = strchr(uc->filename, ',');
            *(const AVClass**)uc->priv_data = up->priv_data_class;
=======
            *(const AVClass **)uc->priv_data = up->priv_data_class;
>>>>>>> 53151723
            av_opt_set_defaults(uc->priv_data);
            if(!strncmp(up->name, uc->filename, proto_len) && uc->filename + proto_len == start){
                int ret= 0;
                char *p= start;
                char sep= *++p;
                char *key, *val;
                p++;
                while(ret >= 0 && (key= strchr(p, sep)) && p<key && (val = strchr(key+1, sep))){
                    *val= *key= 0;
                    ret= av_opt_set(uc->priv_data, p, key+1, 0);
                    if (ret == AVERROR_OPTION_NOT_FOUND)
                        av_log(uc, AV_LOG_ERROR, "Key '%s' not found.\n", p);
                    *val= *key= sep;
                    p= val+1;
                }
                if(ret<0 || p!=key){
                    av_log(uc, AV_LOG_ERROR, "Error parsing options string %s\n", start);
                    av_freep(&uc->priv_data);
                    av_freep(&uc);
                    err = AVERROR(EINVAL);
                    goto fail;
                }
                memmove(start, key+1, strlen(key));
            }
        }
    }
    if (int_cb)
        uc->interrupt_callback = *int_cb;

    *puc = uc;
    return 0;
fail:
    *puc = NULL;
    if (uc)
        av_freep(&uc->priv_data);
    av_freep(&uc);
#if CONFIG_NETWORK
    if (up->flags & URL_PROTOCOL_FLAG_NETWORK)
        ff_network_close();
#endif
    return err;
}

int ffurl_connect(URLContext *uc, AVDictionary **options)
{
    int err =
        uc->prot->url_open2 ? uc->prot->url_open2(uc,
                                                  uc->filename,
                                                  uc->flags,
                                                  options) :
        uc->prot->url_open(uc, uc->filename, uc->flags);
    if (err)
        return err;
    uc->is_connected = 1;
    /* We must be careful here as ffurl_seek() could be slow,
     * for example for http */
    if ((uc->flags & AVIO_FLAG_WRITE) || !strcmp(uc->prot->name, "file"))
        if (!uc->is_streamed && ffurl_seek(uc, 0, SEEK_SET) < 0)
            uc->is_streamed = 1;
    return 0;
}

#define URL_SCHEME_CHARS                        \
    "abcdefghijklmnopqrstuvwxyz"                \
    "ABCDEFGHIJKLMNOPQRSTUVWXYZ"                \
    "0123456789+-."

int ffurl_alloc(URLContext **puc, const char *filename, int flags,
                const AVIOInterruptCB *int_cb)
{
    URLProtocol *up = NULL;
    char proto_str[128], proto_nested[128], *ptr;
    size_t proto_len = strspn(filename, URL_SCHEME_CHARS);

    if (!first_protocol) {
        av_log(NULL, AV_LOG_WARNING, "No URL Protocols are registered. "
                                     "Missing call to av_register_all()?\n");
    }

    if (filename[proto_len] != ':' &&
        (filename[proto_len] != ',' || !strchr(filename + proto_len + 1, ':')) ||
        is_dos_path(filename))
        strcpy(proto_str, "file");
    else
        av_strlcpy(proto_str, filename,
                   FFMIN(proto_len + 1, sizeof(proto_str)));

    if ((ptr = strchr(proto_str, ',')))
        *ptr = '\0';
    av_strlcpy(proto_nested, proto_str, sizeof(proto_nested));
    if ((ptr = strchr(proto_nested, '+')))
        *ptr = '\0';

    while (up = ffurl_protocol_next(up)) {
        if (!strcmp(proto_str, up->name))
            return url_alloc_for_protocol(puc, up, filename, flags, int_cb);
        if (up->flags & URL_PROTOCOL_FLAG_NESTED_SCHEME &&
            !strcmp(proto_nested, up->name))
            return url_alloc_for_protocol(puc, up, filename, flags, int_cb);
    }
    *puc = NULL;
    if (!strcmp("https", proto_str))
        av_log(NULL, AV_LOG_WARNING, "https protocol not found, recompile with openssl or gnutls enabled.\n");
    return AVERROR_PROTOCOL_NOT_FOUND;
}

int ffurl_open(URLContext **puc, const char *filename, int flags,
               const AVIOInterruptCB *int_cb, AVDictionary **options)
{
    int ret = ffurl_alloc(puc, filename, flags, int_cb);
    if (ret)
        return ret;
    if (options && (*puc)->prot->priv_data_class &&
        (ret = av_opt_set_dict((*puc)->priv_data, options)) < 0)
        goto fail;
    ret = ffurl_connect(*puc, options);
    if (!ret)
        return 0;
fail:
    ffurl_close(*puc);
    *puc = NULL;
    return ret;
}

static inline int retry_transfer_wrapper(URLContext *h, uint8_t *buf,
                                         int size, int size_min,
                                         int (*transfer_func)(URLContext *h,
                                                              uint8_t *buf,
                                                              int size))
{
    int ret, len;
    int fast_retries = 5;
    int64_t wait_since = 0;

    len = 0;
    while (len < size_min) {
<<<<<<< HEAD
        if (ff_check_interrupt(&h->interrupt_callback))
            return AVERROR_EXIT;
        ret = transfer_func(h, buf+len, size-len);
=======
        ret = transfer_func(h, buf + len, size - len);
>>>>>>> 53151723
        if (ret == AVERROR(EINTR))
            continue;
        if (h->flags & AVIO_FLAG_NONBLOCK)
            return ret;
        if (ret == AVERROR(EAGAIN)) {
            ret = 0;
            if (fast_retries) {
                fast_retries--;
            } else {
                if (h->rw_timeout) {
                    if (!wait_since)
                        wait_since = av_gettime();
                    else if (av_gettime() > wait_since + h->rw_timeout)
                        return AVERROR(EIO);
                }
                av_usleep(1000);
            }
        } else if (ret < 1)
            return (ret < 0 && ret != AVERROR_EOF) ? ret : len;
        if (ret)
            fast_retries = FFMAX(fast_retries, 2);
        len += ret;
    }
    return len;
}

int ffurl_read(URLContext *h, unsigned char *buf, int size)
{
    if (!(h->flags & AVIO_FLAG_READ))
        return AVERROR(EIO);
    return retry_transfer_wrapper(h, buf, size, 1, h->prot->url_read);
}

int ffurl_read_complete(URLContext *h, unsigned char *buf, int size)
{
    if (!(h->flags & AVIO_FLAG_READ))
        return AVERROR(EIO);
    return retry_transfer_wrapper(h, buf, size, size, h->prot->url_read);
}

int ffurl_write(URLContext *h, const unsigned char *buf, int size)
{
    if (!(h->flags & AVIO_FLAG_WRITE))
        return AVERROR(EIO);
    /* avoid sending too big packets */
    if (h->max_packet_size && size > h->max_packet_size)
        return AVERROR(EIO);

    return retry_transfer_wrapper(h, (unsigned char *)buf, size, size, (void*)h->prot->url_write);
}

int64_t ffurl_seek(URLContext *h, int64_t pos, int whence)
{
    int64_t ret;

    if (!h->prot->url_seek)
        return AVERROR(ENOSYS);
    ret = h->prot->url_seek(h, pos, whence & ~AVSEEK_FORCE);
    return ret;
}

int ffurl_closep(URLContext **hh)
{
    URLContext *h= *hh;
    int ret = 0;
    if (!h)
        return 0;     /* can happen when ffurl_open fails */

    if (h->is_connected && h->prot->url_close)
        ret = h->prot->url_close(h);
#if CONFIG_NETWORK
    if (h->prot->flags & URL_PROTOCOL_FLAG_NETWORK)
        ff_network_close();
#endif
    if (h->prot->priv_data_size) {
        if (h->prot->priv_data_class)
            av_opt_free(h->priv_data);
        av_freep(&h->priv_data);
    }
    av_freep(hh);
    return ret;
}

int ffurl_close(URLContext *h)
{
    return ffurl_closep(&h);
}


int avio_check(const char *url, int flags)
{
    URLContext *h;
    int ret = ffurl_alloc(&h, url, flags, NULL);
    if (ret)
        return ret;

    if (h->prot->url_check) {
        ret = h->prot->url_check(h, flags);
    } else {
        ret = ffurl_connect(h, NULL);
        if (ret >= 0)
            ret = flags;
    }

    ffurl_close(h);
    return ret;
}

int64_t ffurl_size(URLContext *h)
{
    int64_t pos, size;

    size = ffurl_seek(h, 0, AVSEEK_SIZE);
    if (size < 0) {
        pos = ffurl_seek(h, 0, SEEK_CUR);
        if ((size = ffurl_seek(h, -1, SEEK_END)) < 0)
            return size;
        size++;
        ffurl_seek(h, pos, SEEK_SET);
    }
    return size;
}

int ffurl_get_file_handle(URLContext *h)
{
    if (!h->prot->url_get_file_handle)
        return -1;
    return h->prot->url_get_file_handle(h);
}

int ffurl_get_multi_file_handle(URLContext *h, int **handles, int *numhandles)
{
    if (!h->prot->url_get_multi_file_handle) {
        if (!h->prot->url_get_file_handle)
            return AVERROR(ENOSYS);
        *handles = av_malloc(sizeof(**handles));
        if (!*handles)
            return AVERROR(ENOMEM);
        *numhandles = 1;
        *handles[0] = h->prot->url_get_file_handle(h);
        return 0;
    }
    return h->prot->url_get_multi_file_handle(h, handles, numhandles);
}

int ffurl_shutdown(URLContext *h, int flags)
{
    if (!h->prot->url_shutdown)
        return AVERROR(EINVAL);
    return h->prot->url_shutdown(h, flags);
}

int ff_check_interrupt(AVIOInterruptCB *cb)
{
    int ret;
    if (cb && cb->callback && (ret = cb->callback(cb->opaque)))
        return ret;
    return 0;
}<|MERGE_RESOLUTION|>--- conflicted
+++ resolved
@@ -150,13 +150,9 @@
             goto fail;
         }
         if (up->priv_data_class) {
-<<<<<<< HEAD
             int proto_len= strlen(up->name);
             char *start = strchr(uc->filename, ',');
-            *(const AVClass**)uc->priv_data = up->priv_data_class;
-=======
             *(const AVClass **)uc->priv_data = up->priv_data_class;
->>>>>>> 53151723
             av_opt_set_defaults(uc->priv_data);
             if(!strncmp(up->name, uc->filename, proto_len) && uc->filename + proto_len == start){
                 int ret= 0;
@@ -293,13 +289,9 @@
 
     len = 0;
     while (len < size_min) {
-<<<<<<< HEAD
         if (ff_check_interrupt(&h->interrupt_callback))
             return AVERROR_EXIT;
-        ret = transfer_func(h, buf+len, size-len);
-=======
         ret = transfer_func(h, buf + len, size - len);
->>>>>>> 53151723
         if (ret == AVERROR(EINTR))
             continue;
         if (h->flags & AVIO_FLAG_NONBLOCK)

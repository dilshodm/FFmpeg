/*
 * Copyright (c) 2003 Fabrice Bellard
 *
 * This file is part of FFmpeg.
 *
 * FFmpeg is free software; you can redistribute it and/or
 * modify it under the terms of the GNU Lesser General Public
 * License as published by the Free Software Foundation; either
 * version 2.1 of the License, or (at your option) any later version.
 *
 * FFmpeg is distributed in the hope that it will be useful,
 * but WITHOUT ANY WARRANTY; without even the implied warranty of
 * MERCHANTABILITY or FITNESS FOR A PARTICULAR PURPOSE.  See the GNU
 * Lesser General Public License for more details.
 *
 * You should have received a copy of the GNU Lesser General Public
 * License along with FFmpeg; if not, write to the Free Software
 * Foundation, Inc., 51 Franklin Street, Fifth Floor, Boston, MA 02110-1301 USA
 */

/**
 * @file
 * ID3v2 header parser
 *
 * Specifications available at:
 * http://id3.org/Developer_Information
 */

#include "config.h"

#if CONFIG_ZLIB
#include <zlib.h>
#endif

#include "libavutil/avstring.h"
#include "libavutil/dict.h"
#include "libavutil/intreadwrite.h"
#include "avio_internal.h"
#include "internal.h"
#include "id3v1.h"
#include "id3v2.h"

const AVMetadataConv ff_id3v2_34_metadata_conv[] = {
    { "TALB", "album"        },
    { "TCOM", "composer"     },
    { "TCON", "genre"        },
    { "TCOP", "copyright"    },
    { "TENC", "encoded_by"   },
    { "TIT2", "title"        },
    { "TLAN", "language"     },
    { "TPE1", "artist"       },
    { "TPE2", "album_artist" },
    { "TPE3", "performer"    },
    { "TPOS", "disc"         },
    { "TPUB", "publisher"    },
    { "TRCK", "track"        },
    { "TSSE", "encoder"      },
    { "USLT", "lyrics"       },
    { 0 }
};

const AVMetadataConv ff_id3v2_4_metadata_conv[] = {
    { "TCMP", "compilation"   },
    { "TDRC", "date"          },
    { "TDRL", "date"          },
    { "TDEN", "creation_time" },
    { "TSOA", "album-sort"    },
    { "TSOP", "artist-sort"   },
    { "TSOT", "title-sort"    },
    { 0 }
};

static const AVMetadataConv id3v2_2_metadata_conv[] = {
    { "TAL", "album"        },
    { "TCO", "genre"        },
    { "TCP", "compilation"  },
    { "TT2", "title"        },
    { "TEN", "encoded_by"   },
    { "TP1", "artist"       },
    { "TP2", "album_artist" },
    { "TP3", "performer"    },
    { "TRK", "track"        },
    { 0 }
};

const char ff_id3v2_tags[][4] = {
    "TALB", "TBPM", "TCOM", "TCON", "TCOP", "TDLY", "TENC", "TEXT",
    "TFLT", "TIT1", "TIT2", "TIT3", "TKEY", "TLAN", "TLEN", "TMED",
    "TOAL", "TOFN", "TOLY", "TOPE", "TOWN", "TPE1", "TPE2", "TPE3",
    "TPE4", "TPOS", "TPUB", "TRCK", "TRSN", "TRSO", "TSRC", "TSSE",
    { 0 },
};

const char ff_id3v2_4_tags[][4] = {
    "TDEN", "TDOR", "TDRC", "TDRL", "TDTG", "TIPL", "TMCL", "TMOO",
    "TPRO", "TSOA", "TSOP", "TSOT", "TSST",
    { 0 },
};

const char ff_id3v2_3_tags[][4] = {
    "TDAT", "TIME", "TORY", "TRDA", "TSIZ", "TYER",
    { 0 },
};

const char *ff_id3v2_picture_types[21] = {
    "Other",
    "32x32 pixels 'file icon'",
    "Other file icon",
    "Cover (front)",
    "Cover (back)",
    "Leaflet page",
    "Media (e.g. label side of CD)",
    "Lead artist/lead performer/soloist",
    "Artist/performer",
    "Conductor",
    "Band/Orchestra",
    "Composer",
    "Lyricist/text writer",
    "Recording Location",
    "During recording",
    "During performance",
    "Movie/video screen capture",
    "A bright coloured fish",
    "Illustration",
    "Band/artist logotype",
    "Publisher/Studio logotype",
};

const CodecMime ff_id3v2_mime_tags[] = {
    { "image/gif",  AV_CODEC_ID_GIF   },
    { "image/jpeg", AV_CODEC_ID_MJPEG },
    { "image/jpg",  AV_CODEC_ID_MJPEG },
    { "image/png",  AV_CODEC_ID_PNG   },
    { "image/tiff", AV_CODEC_ID_TIFF  },
    { "image/bmp",  AV_CODEC_ID_BMP   },
    { "JPG",        AV_CODEC_ID_MJPEG }, /* ID3v2.2  */
    { "PNG",        AV_CODEC_ID_PNG   }, /* ID3v2.2  */
    { "",           AV_CODEC_ID_NONE  },
};

int ff_id3v2_match(const uint8_t *buf, const char *magic)
{
    return  buf[0]         == magic[0] &&
            buf[1]         == magic[1] &&
            buf[2]         == magic[2] &&
            buf[3]         != 0xff     &&
            buf[4]         != 0xff     &&
           (buf[6] & 0x80) == 0        &&
           (buf[7] & 0x80) == 0        &&
           (buf[8] & 0x80) == 0        &&
           (buf[9] & 0x80) == 0;
}

int ff_id3v2_tag_len(const uint8_t *buf)
{
    int len = ((buf[6] & 0x7f) << 21) +
              ((buf[7] & 0x7f) << 14) +
              ((buf[8] & 0x7f) << 7) +
              (buf[9] & 0x7f) +
              ID3v2_HEADER_SIZE;
    if (buf[5] & 0x10)
        len += ID3v2_HEADER_SIZE;
    return len;
}

static unsigned int get_size(AVIOContext *s, int len)
{
    int v = 0;
    while (len--)
        v = (v << 7) + (avio_r8(s) & 0x7F);
    return v;
}

static unsigned int size_to_syncsafe(unsigned int size)
{
    return (((size) & (0x7f <<  0)) >> 0) +
           (((size) & (0x7f <<  8)) >> 1) +
           (((size) & (0x7f << 16)) >> 2) +
           (((size) & (0x7f << 24)) >> 3);
}

/* No real verification, only check that the tag consists of
 * a combination of capital alpha-numerical characters */
static int is_tag(const char *buf, unsigned int len)
{
    if (!len)
        return 0;

    while (len--)
        if ((buf[len] < 'A' ||
             buf[len] > 'Z') &&
            (buf[len] < '0' ||
             buf[len] > '9'))
            return 0;

    return 1;
}

/**
 * Return 1 if the tag of length len at the given offset is valid, 0 if not, -1 on error
 */
static int check_tag(AVIOContext *s, int offset, unsigned int len)
{
    char tag[4];

    if (len > 4 ||
        avio_seek(s, offset, SEEK_SET) < 0 ||
        avio_read(s, tag, len) < len)
        return -1;
    else if (!AV_RB32(tag) || is_tag(tag, len))
        return 1;

    return 0;
}

/**
 * Free GEOB type extra metadata.
 */
static void free_geobtag(void *obj)
{
    ID3v2ExtraMetaGEOB *geob = obj;
    av_freep(&geob->mime_type);
    av_freep(&geob->file_name);
    av_freep(&geob->description);
    av_freep(&geob->data);
    av_free(geob);
}

/**
 * Decode characters to UTF-8 according to encoding type. The decoded buffer is
 * always null terminated. Stop reading when either *maxread bytes are read from
 * pb or U+0000 character is found.
 *
 * @param dst Pointer where the address of the buffer with the decoded bytes is
 * stored. Buffer must be freed by caller.
 * @param maxread Pointer to maximum number of characters to read from the
 * AVIOContext. After execution the value is decremented by the number of bytes
 * actually read.
 * @returns 0 if no error occurred, dst is uninitialized on error
 */
static int decode_str(AVFormatContext *s, AVIOContext *pb, int encoding,
                      uint8_t **dst, int *maxread)
{
    int ret;
    uint8_t tmp;
    uint32_t ch = 1;
    int left = *maxread;
    unsigned int (*get)(AVIOContext*) = avio_rb16;
    AVIOContext *dynbuf;

    if ((ret = avio_open_dyn_buf(&dynbuf)) < 0) {
        av_log(s, AV_LOG_ERROR, "Error opening memory stream\n");
        return ret;
    }

    switch (encoding) {
    case ID3v2_ENCODING_ISO8859:
        while (left && ch) {
            ch = avio_r8(pb);
            PUT_UTF8(ch, tmp, avio_w8(dynbuf, tmp);)
            left--;
        }
        break;

    case ID3v2_ENCODING_UTF16BOM:
        if ((left -= 2) < 0) {
            av_log(s, AV_LOG_ERROR, "Cannot read BOM value, input too short\n");
            avio_close_dyn_buf(dynbuf, dst);
            av_freep(dst);
            return AVERROR_INVALIDDATA;
        }
        switch (avio_rb16(pb)) {
        case 0xfffe:
            get = avio_rl16;
        case 0xfeff:
            break;
        default:
            av_log(s, AV_LOG_ERROR, "Incorrect BOM value\n");
            avio_close_dyn_buf(dynbuf, dst);
            av_freep(dst);
            *maxread = left;
            return AVERROR_INVALIDDATA;
        }
        // fall-through

    case ID3v2_ENCODING_UTF16BE:
        while ((left > 1) && ch) {
            GET_UTF16(ch, ((left -= 2) >= 0 ? get(pb) : 0), break;)
            PUT_UTF8(ch, tmp, avio_w8(dynbuf, tmp);)
        }
        if (left < 0)
            left += 2;  /* did not read last char from pb */
        break;

    case ID3v2_ENCODING_UTF8:
        while (left && ch) {
            ch = avio_r8(pb);
            avio_w8(dynbuf, ch);
            left--;
        }
        break;
    default:
        av_log(s, AV_LOG_WARNING, "Unknown encoding\n");
    }

    if (ch)
        avio_w8(dynbuf, 0);

    avio_close_dyn_buf(dynbuf, dst);
    *maxread = left;

    return 0;
}

/**
 * Parse a text tag.
 */
static void read_ttag(AVFormatContext *s, AVIOContext *pb, int taglen,
                      AVDictionary **metadata, const char *key)
{
    uint8_t *dst;
    int encoding, dict_flags = AV_DICT_DONT_OVERWRITE | AV_DICT_DONT_STRDUP_VAL;
    unsigned genre;

    if (taglen < 1)
        return;

    encoding = avio_r8(pb);
    taglen--; /* account for encoding type byte */

    if (decode_str(s, pb, encoding, &dst, &taglen) < 0) {
        av_log(s, AV_LOG_ERROR, "Error reading frame %s, skipped\n", key);
        return;
    }

    if (!(strcmp(key, "TCON") && strcmp(key, "TCO"))                         &&
        (sscanf(dst, "(%d)", &genre) == 1 || sscanf(dst, "%d", &genre) == 1) &&
        genre <= ID3v1_GENRE_MAX) {
        av_freep(&dst);
        dst = av_strdup(ff_id3v1_genre_str[genre]);
    } else if (!(strcmp(key, "TXXX") && strcmp(key, "TXX"))) {
        /* dst now contains the key, need to get value */
        key = dst;
        if (decode_str(s, pb, encoding, &dst, &taglen) < 0) {
            av_log(s, AV_LOG_ERROR, "Error reading frame %s, skipped\n", key);
            av_freep(&key);
            return;
        }
        dict_flags |= AV_DICT_DONT_STRDUP_KEY;
    } else if (!*dst)
        av_freep(&dst);

    if (dst)
        av_dict_set(metadata, key, dst, dict_flags);
}

static void read_uslt(AVFormatContext *s, AVIOContext *pb, int taglen,
                      AVDictionary **metadata)
{
    uint8_t lang[4];
    uint8_t *descriptor = NULL; // 'Content descriptor'
    uint8_t *text = NULL;
    char *key = NULL;
    int encoding;
    unsigned genre;
    int ok = 0;

    if (taglen < 1)
        goto error;

    encoding = avio_r8(pb);
    taglen--;

    if (avio_read(pb, lang, 3) < 3)
        goto error;
    lang[3] = '\0';
    taglen -= 3;

    if (decode_str(s, pb, encoding, &descriptor, &taglen) < 0)
        goto error;

    if (decode_str(s, pb, encoding, &text, &taglen) < 0)
        goto error;

    // FFmpeg does not support hierarchical metadata, so concatenate the keys.
    key = av_asprintf("lyrics-%s%s%s", descriptor[0] ? (char *)descriptor : "",
                                       descriptor[0] ? "-" : "",
                                       lang);
    if (!key)
        goto error;

    av_dict_set(metadata, key, text, 0);

    ok = 1;
error:
    if (!ok)
        av_log(s, AV_LOG_ERROR, "Error reading lyrics, skipped\n");
    av_free(descriptor);
    av_free(text);
    av_free(key);
}

/**
 * Parse GEOB tag into a ID3v2ExtraMetaGEOB struct.
 */
static void read_geobtag(AVFormatContext *s, AVIOContext *pb, int taglen,
                         const char *tag, ID3v2ExtraMeta **extra_meta, int isv34)
{
    ID3v2ExtraMetaGEOB *geob_data = NULL;
    ID3v2ExtraMeta *new_extra     = NULL;
    char encoding;
    unsigned int len;

    if (taglen < 1)
        return;

    geob_data = av_mallocz(sizeof(ID3v2ExtraMetaGEOB));
    if (!geob_data) {
        av_log(s, AV_LOG_ERROR, "Failed to alloc %"SIZE_SPECIFIER" bytes\n",
               sizeof(ID3v2ExtraMetaGEOB));
        return;
    }

    new_extra = av_mallocz(sizeof(ID3v2ExtraMeta));
    if (!new_extra) {
        av_log(s, AV_LOG_ERROR, "Failed to alloc %"SIZE_SPECIFIER" bytes\n",
               sizeof(ID3v2ExtraMeta));
        goto fail;
    }

    /* read encoding type byte */
    encoding = avio_r8(pb);
    taglen--;

    /* read MIME type (always ISO-8859) */
    if (decode_str(s, pb, ID3v2_ENCODING_ISO8859, &geob_data->mime_type,
                   &taglen) < 0 ||
        taglen <= 0)
        goto fail;

    /* read file name */
    if (decode_str(s, pb, encoding, &geob_data->file_name, &taglen) < 0 ||
        taglen <= 0)
        goto fail;

    /* read content description */
    if (decode_str(s, pb, encoding, &geob_data->description, &taglen) < 0 ||
        taglen < 0)
        goto fail;

    if (taglen) {
        /* save encapsulated binary data */
        geob_data->data = av_malloc(taglen);
        if (!geob_data->data) {
            av_log(s, AV_LOG_ERROR, "Failed to alloc %d bytes\n", taglen);
            goto fail;
        }
        if ((len = avio_read(pb, geob_data->data, taglen)) < taglen)
            av_log(s, AV_LOG_WARNING,
                   "Error reading GEOB frame, data truncated.\n");
        geob_data->datasize = len;
    } else {
        geob_data->data     = NULL;
        geob_data->datasize = 0;
    }

    /* add data to the list */
    new_extra->tag  = "GEOB";
    new_extra->data = geob_data;
    new_extra->next = *extra_meta;
    *extra_meta     = new_extra;

    return;

fail:
    av_log(s, AV_LOG_ERROR, "Error reading frame %s, skipped\n", tag);
    free_geobtag(geob_data);
    av_free(new_extra);
    return;
}

static int is_number(const char *str)
{
    while (*str >= '0' && *str <= '9')
        str++;
    return !*str;
}

static AVDictionaryEntry *get_date_tag(AVDictionary *m, const char *tag)
{
    AVDictionaryEntry *t;
    if ((t = av_dict_get(m, tag, NULL, AV_DICT_MATCH_CASE)) &&
        strlen(t->value) == 4 && is_number(t->value))
        return t;
    return NULL;
}

static void merge_date(AVDictionary **m)
{
    AVDictionaryEntry *t;
    char date[17] = { 0 };      // YYYY-MM-DD hh:mm

    if (!(t = get_date_tag(*m, "TYER")) &&
        !(t = get_date_tag(*m, "TYE")))
        return;
    av_strlcpy(date, t->value, 5);
    av_dict_set(m, "TYER", NULL, 0);
    av_dict_set(m, "TYE", NULL, 0);

    if (!(t = get_date_tag(*m, "TDAT")) &&
        !(t = get_date_tag(*m, "TDA")))
        goto finish;
    snprintf(date + 4, sizeof(date) - 4, "-%.2s-%.2s", t->value + 2, t->value);
    av_dict_set(m, "TDAT", NULL, 0);
    av_dict_set(m, "TDA", NULL, 0);

    if (!(t = get_date_tag(*m, "TIME")) &&
        !(t = get_date_tag(*m, "TIM")))
        goto finish;
    snprintf(date + 10, sizeof(date) - 10,
             " %.2s:%.2s", t->value, t->value + 2);
    av_dict_set(m, "TIME", NULL, 0);
    av_dict_set(m, "TIM", NULL, 0);

finish:
    if (date[0])
        av_dict_set(m, "date", date, 0);
}

static void free_apic(void *obj)
{
    ID3v2ExtraMetaAPIC *apic = obj;
    av_buffer_unref(&apic->buf);
    av_freep(&apic->description);
    av_freep(&apic);
}

static void read_apic(AVFormatContext *s, AVIOContext *pb, int taglen,
                      const char *tag, ID3v2ExtraMeta **extra_meta, int isv34)
{
    int enc, pic_type;
    char mimetype[64];
    const CodecMime *mime     = ff_id3v2_mime_tags;
    enum AVCodecID id         = AV_CODEC_ID_NONE;
    ID3v2ExtraMetaAPIC *apic  = NULL;
    ID3v2ExtraMeta *new_extra = NULL;
    int64_t end               = avio_tell(pb) + taglen;

    if (taglen <= 4)
        goto fail;

    new_extra = av_mallocz(sizeof(*new_extra));
    apic      = av_mallocz(sizeof(*apic));
    if (!new_extra || !apic)
        goto fail;

    enc = avio_r8(pb);
    taglen--;

    /* mimetype */
    if (isv34) {
    taglen -= avio_get_str(pb, taglen, mimetype, sizeof(mimetype));
    } else {
        avio_read(pb, mimetype, 3);
        mimetype[3] = 0;
    }
    while (mime->id != AV_CODEC_ID_NONE) {
        if (!av_strncasecmp(mime->str, mimetype, sizeof(mimetype))) {
            id = mime->id;
            break;
        }
        mime++;
    }
    if (id == AV_CODEC_ID_NONE) {
        av_log(s, AV_LOG_WARNING,
               "Unknown attached picture mimetype: %s, skipping.\n", mimetype);
        goto fail;
    }
    apic->id = id;

    /* picture type */
    pic_type = avio_r8(pb);
    taglen--;
    if (pic_type < 0 || pic_type >= FF_ARRAY_ELEMS(ff_id3v2_picture_types)) {
        av_log(s, AV_LOG_WARNING, "Unknown attached picture type %d.\n",
               pic_type);
        pic_type = 0;
    }
    apic->type = ff_id3v2_picture_types[pic_type];

    /* description and picture data */
    if (decode_str(s, pb, enc, &apic->description, &taglen) < 0) {
        av_log(s, AV_LOG_ERROR,
               "Error decoding attached picture description.\n");
        goto fail;
    }

    apic->buf = av_buffer_alloc(taglen + FF_INPUT_BUFFER_PADDING_SIZE);
    if (!apic->buf || !taglen || avio_read(pb, apic->buf->data, taglen) != taglen)
        goto fail;
    memset(apic->buf->data + taglen, 0, FF_INPUT_BUFFER_PADDING_SIZE);

    new_extra->tag  = "APIC";
    new_extra->data = apic;
    new_extra->next = *extra_meta;
    *extra_meta     = new_extra;

    return;

fail:
    if (apic)
        free_apic(apic);
    av_freep(&new_extra);
    avio_seek(pb, end, SEEK_SET);
}

static void read_chapter(AVFormatContext *s, AVIOContext *pb, int len, const char *ttag, ID3v2ExtraMeta **extra_meta, int isv34)
{
    AVRational time_base = {1, 1000};
    uint32_t start, end;
    AVChapter *chapter;
    uint8_t *dst = NULL;
    int taglen;
    char tag[5];

    if (!s) {
        /* We should probably just put the chapter data to extra_meta here
         * and do the AVFormatContext-needing part in a separate
         * ff_id3v2_parse_apic()-like function. */
        av_log(NULL, AV_LOG_DEBUG, "No AVFormatContext, skipped ID3 chapter data\n");
        return;
    }

    if (decode_str(s, pb, 0, &dst, &len) < 0)
        return;
    if (len < 16)
        return;

    start = avio_rb32(pb);
    end   = avio_rb32(pb);
    avio_skip(pb, 8);

    chapter = avpriv_new_chapter(s, s->nb_chapters + 1, time_base, start, end, dst);
    if (!chapter) {
        av_free(dst);
        return;
    }

    len -= 16;
    while (len > 10) {
        if (avio_read(pb, tag, 4) < 4)
            goto end;
        tag[4] = 0;
        taglen = avio_rb32(pb);
        avio_skip(pb, 2);
        len -= 10;
        if (taglen < 0 || taglen > len)
            goto end;
        if (tag[0] == 'T')
            read_ttag(s, pb, taglen, &chapter->metadata, tag);
        else
            avio_skip(pb, taglen);
        len -= taglen;
    }

    ff_metadata_conv(&chapter->metadata, NULL, ff_id3v2_34_metadata_conv);
    ff_metadata_conv(&chapter->metadata, NULL, ff_id3v2_4_metadata_conv);
end:
    av_free(dst);
}

static void free_priv(void *obj)
{
    ID3v2ExtraMetaPRIV *priv = obj;
    av_freep(&priv->owner);
    av_freep(&priv->data);
    av_freep(&priv);
}

static void read_priv(AVFormatContext *s, AVIOContext *pb, int taglen,
                      const char *tag, ID3v2ExtraMeta **extra_meta, int isv34)
{
    ID3v2ExtraMeta *meta;
    ID3v2ExtraMetaPRIV *priv;

    meta = av_mallocz(sizeof(*meta));
    priv = av_mallocz(sizeof(*priv));

    if (!meta || !priv)
        goto fail;

    if (decode_str(s, pb, ID3v2_ENCODING_ISO8859, &priv->owner, &taglen) < 0)
        goto fail;

    priv->data = av_malloc(taglen);
    if (!priv->data)
        goto fail;

    priv->datasize = taglen;

    if (avio_read(pb, priv->data, priv->datasize) != priv->datasize)
        goto fail;

    meta->tag   = "PRIV";
    meta->data  = priv;
    meta->next  = *extra_meta;
    *extra_meta = meta;

    return;

fail:
    if (priv)
        free_priv(priv);
    av_freep(&meta);
}

typedef struct ID3v2EMFunc {
    const char *tag3;
    const char *tag4;
<<<<<<< HEAD
    void (*read)(AVFormatContext *, AVIOContext *, int, const char *,
                 ID3v2ExtraMeta **, int isv34);
=======
    void (*read)(AVFormatContext *s, AVIOContext *pb, int taglen,
                 const char *tag, ID3v2ExtraMeta **extra_meta);
>>>>>>> 932788be
    void (*free)(void *obj);
} ID3v2EMFunc;

static const ID3v2EMFunc id3v2_extra_meta_funcs[] = {
    { "GEO", "GEOB", read_geobtag, free_geobtag },
    { "PIC", "APIC", read_apic,    free_apic    },
    { "CHAP","CHAP", read_chapter, NULL         },
    { "PRIV","PRIV", read_priv,    free_priv    },
    { NULL }
};

/**
 * Get the corresponding ID3v2EMFunc struct for a tag.
 * @param isv34 Determines if v2.2 or v2.3/4 strings are used
 * @return A pointer to the ID3v2EMFunc struct if found, NULL otherwise.
 */
static const ID3v2EMFunc *get_extra_meta_func(const char *tag, int isv34)
{
    int i = 0;
    while (id3v2_extra_meta_funcs[i].tag3) {
        if (tag && !memcmp(tag,
                    (isv34 ? id3v2_extra_meta_funcs[i].tag4 :
                             id3v2_extra_meta_funcs[i].tag3),
                    (isv34 ? 4 : 3)))
            return &id3v2_extra_meta_funcs[i];
        i++;
    }
    return NULL;
}

static void id3v2_parse(AVIOContext *pb, AVDictionary **metadata,
                        AVFormatContext *s, int len, uint8_t version,
                        uint8_t flags, ID3v2ExtraMeta **extra_meta)
{
    int isv34, unsync;
    unsigned tlen;
    char tag[5];
    int64_t next, end = avio_tell(pb) + len;
    int taghdrlen;
    const char *reason = NULL;
    AVIOContext pb_local;
    AVIOContext *pbx;
    unsigned char *buffer = NULL;
    int buffer_size       = 0;
    const ID3v2EMFunc *extra_func = NULL;
    unsigned char *uncompressed_buffer = NULL;
    av_unused int uncompressed_buffer_size = 0;

    av_log(s, AV_LOG_DEBUG, "id3v2 ver:%d flags:%02X len:%d\n", version, flags, len);

    switch (version) {
    case 2:
        if (flags & 0x40) {
            reason = "compression";
            goto error;
        }
        isv34     = 0;
        taghdrlen = 6;
        break;

    case 3:
    case 4:
        isv34     = 1;
        taghdrlen = 10;
        break;

    default:
        reason = "version";
        goto error;
    }

    unsync = flags & 0x80;

    if (isv34 && flags & 0x40) { /* Extended header present, just skip over it */
        int extlen = get_size(pb, 4);
        if (version == 4)
            /* In v2.4 the length includes the length field we just read. */
            extlen -= 4;

        if (extlen < 0) {
            reason = "invalid extended header length";
            goto error;
        }
        avio_skip(pb, extlen);
        len -= extlen + 4;
        if (len < 0) {
            reason = "extended header too long.";
            goto error;
        }
    }

    while (len >= taghdrlen) {
        unsigned int tflags = 0;
        int tunsync         = 0;
        int tcomp           = 0;
        int tencr           = 0;
        unsigned long av_unused dlen;

        if (isv34) {
            if (avio_read(pb, tag, 4) < 4)
                break;
            tag[4] = 0;
            if (version == 3) {
                tlen = avio_rb32(pb);
            } else {
                /* some encoders incorrectly uses v3 sizes instead of syncsafe ones
                 * so check the next tag to see which one to use */
                tlen = avio_rb32(pb);
                if (tlen > 0x7f) {
                    if (tlen < len) {
                        int64_t cur = avio_tell(pb);

                        if (ffio_ensure_seekback(pb, 2 /* tflags */ + tlen + 4 /* next tag */))
                            break;

                        if (check_tag(pb, cur + 2 + size_to_syncsafe(tlen), 4) == 1)
                            tlen = size_to_syncsafe(tlen);
                        else if (check_tag(pb, cur + 2 + tlen, 4) != 1)
                            break;
                        avio_seek(pb, cur, SEEK_SET);
                    } else
                        tlen = size_to_syncsafe(tlen);
                }
            }
            tflags  = avio_rb16(pb);
            tunsync = tflags & ID3v2_FLAG_UNSYNCH;
        } else {
            if (avio_read(pb, tag, 3) < 3)
                break;
            tag[3] = 0;
            tlen   = avio_rb24(pb);
        }
        if (tlen > (1<<28))
            break;
        len -= taghdrlen + tlen;

        if (len < 0)
            break;

        next = avio_tell(pb) + tlen;

        if (!tlen) {
            if (tag[0])
                av_log(s, AV_LOG_DEBUG, "Invalid empty frame %s, skipping.\n",
                       tag);
            continue;
        }

        if (tflags & ID3v2_FLAG_DATALEN) {
            if (tlen < 4)
                break;
            dlen = avio_rb32(pb);
            tlen -= 4;
        } else
            dlen = tlen;

        tcomp = tflags & ID3v2_FLAG_COMPRESSION;
        tencr = tflags & ID3v2_FLAG_ENCRYPTION;

        /* skip encrypted tags and, if no zlib, compressed tags */
        if (tencr || (!CONFIG_ZLIB && tcomp)) {
            const char *type;
            if (!tcomp)
                type = "encrypted";
            else if (!tencr)
                type = "compressed";
            else
                type = "encrypted and compressed";

            av_log(s, AV_LOG_WARNING, "Skipping %s ID3v2 frame %s.\n", type, tag);
            avio_skip(pb, tlen);
        /* check for text tag or supported special meta tag */
        } else if (tag[0] == 'T' ||
                   !memcmp(tag, "USLT", 4) ||
                   (extra_meta &&
                    (extra_func = get_extra_meta_func(tag, isv34)))) {
            pbx = pb;

            if (unsync || tunsync || tcomp) {
                av_fast_malloc(&buffer, &buffer_size, tlen);
                if (!buffer) {
                    av_log(s, AV_LOG_ERROR, "Failed to alloc %d bytes\n", tlen);
                    goto seek;
                }
            }
            if (unsync || tunsync) {
                int64_t end = avio_tell(pb) + tlen;
                uint8_t *b;

                b = buffer;
                while (avio_tell(pb) < end && b - buffer < tlen && !pb->eof_reached) {
                    *b++ = avio_r8(pb);
                    if (*(b - 1) == 0xff && avio_tell(pb) < end - 1 &&
                        b - buffer < tlen &&
                        !pb->eof_reached ) {
                        uint8_t val = avio_r8(pb);
                        *b++ = val ? val : avio_r8(pb);
                    }
                }
                ffio_init_context(&pb_local, buffer, b - buffer, 0, NULL, NULL, NULL,
                                  NULL);
                tlen = b - buffer;
                pbx  = &pb_local; // read from sync buffer
            }

#if CONFIG_ZLIB
                if (tcomp) {
                    int err;

                    av_log(s, AV_LOG_DEBUG, "Compresssed frame %s tlen=%d dlen=%ld\n", tag, tlen, dlen);

                    av_fast_malloc(&uncompressed_buffer, &uncompressed_buffer_size, dlen);
                    if (!uncompressed_buffer) {
                        av_log(s, AV_LOG_ERROR, "Failed to alloc %ld bytes\n", dlen);
                        goto seek;
                    }

                    if (!(unsync || tunsync)) {
                        err = avio_read(pb, buffer, tlen);
                        if (err < 0) {
                            av_log(s, AV_LOG_ERROR, "Failed to read compressed tag\n");
                            goto seek;
                        }
                        tlen = err;
                    }

                    err = uncompress(uncompressed_buffer, &dlen, buffer, tlen);
                    if (err != Z_OK) {
                        av_log(s, AV_LOG_ERROR, "Failed to uncompress tag: %d\n", err);
                        goto seek;
                    }
                    ffio_init_context(&pb_local, uncompressed_buffer, dlen, 0, NULL, NULL, NULL, NULL);
                    tlen = dlen;
                    pbx = &pb_local; // read from sync buffer
                }
#endif
            if (tag[0] == 'T')
                /* parse text tag */
                read_ttag(s, pbx, tlen, metadata, tag);
            else if (!memcmp(tag, "USLT", 4))
                read_uslt(s, pbx, tlen, metadata);
            else
                /* parse special meta tag */
                extra_func->read(s, pbx, tlen, tag, extra_meta, isv34);
        } else if (!tag[0]) {
            if (tag[1])
                av_log(s, AV_LOG_WARNING, "invalid frame id, assuming padding\n");
            avio_skip(pb, tlen);
            break;
        }
        /* Skip to end of tag */
seek:
        avio_seek(pb, next, SEEK_SET);
    }

    /* Footer preset, always 10 bytes, skip over it */
    if (version == 4 && flags & 0x10)
        end += 10;

error:
    if (reason)
        av_log(s, AV_LOG_INFO, "ID3v2.%d tag skipped, cannot handle %s\n",
               version, reason);
    avio_seek(pb, end, SEEK_SET);
    av_free(buffer);
    av_free(uncompressed_buffer);
    return;
}

static void id3v2_read_internal(AVIOContext *pb, AVDictionary **metadata,
                                AVFormatContext *s, const char *magic,
                                ID3v2ExtraMeta **extra_meta, int64_t max_search_size)
{
    int len, ret;
    uint8_t buf[ID3v2_HEADER_SIZE];
    int found_header;
    int64_t start, off;

    if (max_search_size && max_search_size < ID3v2_HEADER_SIZE)
        return;

    start = avio_tell(pb);
    do {
        /* save the current offset in case there's nothing to read/skip */
        off = avio_tell(pb);
        if (max_search_size && off - start >= max_search_size - ID3v2_HEADER_SIZE) {
            avio_seek(pb, off, SEEK_SET);
            break;
        }

        ret = avio_read(pb, buf, ID3v2_HEADER_SIZE);
        if (ret != ID3v2_HEADER_SIZE) {
            avio_seek(pb, off, SEEK_SET);
            break;
        }
        found_header = ff_id3v2_match(buf, magic);
        if (found_header) {
            /* parse ID3v2 header */
            len = ((buf[6] & 0x7f) << 21) |
                  ((buf[7] & 0x7f) << 14) |
                  ((buf[8] & 0x7f) << 7) |
                   (buf[9] & 0x7f);
            id3v2_parse(pb, metadata, s, len, buf[3], buf[5], extra_meta);
        } else {
            avio_seek(pb, off, SEEK_SET);
        }
    } while (found_header);
    ff_metadata_conv(metadata, NULL, ff_id3v2_34_metadata_conv);
    ff_metadata_conv(metadata, NULL, id3v2_2_metadata_conv);
    ff_metadata_conv(metadata, NULL, ff_id3v2_4_metadata_conv);
    merge_date(metadata);
}

void ff_id3v2_read_dict(AVIOContext *pb, AVDictionary **metadata,
                        const char *magic, ID3v2ExtraMeta **extra_meta)
{
    id3v2_read_internal(pb, metadata, NULL, magic, extra_meta, 0);
}

void ff_id3v2_read(AVFormatContext *s, const char *magic,
                   ID3v2ExtraMeta **extra_meta, unsigned int max_search_size)
{
    id3v2_read_internal(s->pb, &s->metadata, s, magic, extra_meta, max_search_size);
}

void ff_id3v2_free_extra_meta(ID3v2ExtraMeta **extra_meta)
{
    ID3v2ExtraMeta *current = *extra_meta, *next;
    const ID3v2EMFunc *extra_func;

    while (current) {
        if ((extra_func = get_extra_meta_func(current->tag, 1)))
            extra_func->free(current->data);
        next = current->next;
        av_freep(&current);
        current = next;
    }

    *extra_meta = NULL;
}

int ff_id3v2_parse_apic(AVFormatContext *s, ID3v2ExtraMeta **extra_meta)
{
    ID3v2ExtraMeta *cur;

    for (cur = *extra_meta; cur; cur = cur->next) {
        ID3v2ExtraMetaAPIC *apic;
        AVStream *st;

        if (strcmp(cur->tag, "APIC"))
            continue;
        apic = cur->data;

        if (!(st = avformat_new_stream(s, NULL)))
            return AVERROR(ENOMEM);

        st->disposition      |= AV_DISPOSITION_ATTACHED_PIC;
        st->codec->codec_type = AVMEDIA_TYPE_VIDEO;
        st->codec->codec_id   = apic->id;
        av_dict_set(&st->metadata, "title",   apic->description, 0);
        av_dict_set(&st->metadata, "comment", apic->type, 0);

        av_init_packet(&st->attached_pic);
        st->attached_pic.buf          = apic->buf;
        st->attached_pic.data         = apic->buf->data;
        st->attached_pic.size         = apic->buf->size - FF_INPUT_BUFFER_PADDING_SIZE;
        st->attached_pic.stream_index = st->index;
        st->attached_pic.flags       |= AV_PKT_FLAG_KEY;

        apic->buf = NULL;
    }

    return 0;
}<|MERGE_RESOLUTION|>--- conflicted
+++ resolved
@@ -717,13 +717,8 @@
 typedef struct ID3v2EMFunc {
     const char *tag3;
     const char *tag4;
-<<<<<<< HEAD
-    void (*read)(AVFormatContext *, AVIOContext *, int, const char *,
-                 ID3v2ExtraMeta **, int isv34);
-=======
     void (*read)(AVFormatContext *s, AVIOContext *pb, int taglen,
-                 const char *tag, ID3v2ExtraMeta **extra_meta);
->>>>>>> 932788be
+                 const char *tag, ID3v2ExtraMeta **extra_meta, int isv34);
     void (*free)(void *obj);
 } ID3v2EMFunc;
 

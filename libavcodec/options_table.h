--- conflicted
+++ resolved
@@ -407,7 +407,7 @@
 {"auto",        NULL, 0, AV_OPT_TYPE_CONST, {.i64 = FF_SUB_CHARENC_MODE_AUTOMATIC},   INT_MIN, INT_MAX, S|D, "sub_charenc_mode"},
 {"pre_decoder", NULL, 0, AV_OPT_TYPE_CONST, {.i64 = FF_SUB_CHARENC_MODE_PRE_DECODER}, INT_MIN, INT_MAX, S|D, "sub_charenc_mode"},
 {"refcounted_frames", NULL, OFFSET(refcounted_frames), AV_OPT_TYPE_INT, {.i64 = 0}, 0, 1, A|V|D },
-<<<<<<< HEAD
+{"side_data_only_packets", NULL, OFFSET(side_data_only_packets), AV_OPT_TYPE_INT, { .i64 = 0 }, 0, 1, A|V|E },
 {"skip_alpha", "Skip processing alpha", OFFSET(skip_alpha), AV_OPT_TYPE_INT, {.i64 = 0 }, 0, 1, V|D },
 {"field_order", "Field order", OFFSET(field_order), AV_OPT_TYPE_INT, {.i64 = AV_FIELD_UNKNOWN }, 0, 5, V|D|E, "field_order" },
 {"progressive", NULL, 0, AV_OPT_TYPE_CONST, {.i64 = AV_FIELD_PROGRESSIVE }, 0, 0, V|D|E, "field_order" },
@@ -415,9 +415,6 @@
 {"bb", NULL, 0, AV_OPT_TYPE_CONST, {.i64 = AV_FIELD_BB }, 0, 0, V|D|E, "field_order" },
 {"tb", NULL, 0, AV_OPT_TYPE_CONST, {.i64 = AV_FIELD_TB }, 0, 0, V|D|E, "field_order" },
 {"bt", NULL, 0, AV_OPT_TYPE_CONST, {.i64 = AV_FIELD_BT }, 0, 0, V|D|E, "field_order" },
-=======
-{"side_data_only_packets", NULL, OFFSET(side_data_only_packets), AV_OPT_TYPE_INT, { .i64 = 0 }, 0, 1, A|V|E },
->>>>>>> 0957b274
 {NULL},
 };
 

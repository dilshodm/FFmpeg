--- conflicted
+++ resolved
@@ -644,11 +644,7 @@
                     av_log(avctx, AV_LOG_ERROR,
                            "Data buffer alloc (%"SIZE_SPECIFIER" bytes) failed\n",
                            cx_frame->sz);
-<<<<<<< HEAD
-                    av_free(cx_frame);
-=======
                     av_freep(&cx_frame);
->>>>>>> 771656bd
                     return AVERROR(ENOMEM);
                 }
                 memcpy(cx_frame->buf, pkt->data.frame.buf, pkt->data.frame.sz);

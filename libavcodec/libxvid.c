/*
 * Interface to xvidcore for mpeg4 encoding
 * Copyright (c) 2004 Adam Thayer <krevnik@comcast.net>
 *
 * This file is part of FFmpeg.
 *
 * FFmpeg is free software; you can redistribute it and/or
 * modify it under the terms of the GNU Lesser General Public
 * License as published by the Free Software Foundation; either
 * version 2.1 of the License, or (at your option) any later version.
 *
 * FFmpeg is distributed in the hope that it will be useful,
 * but WITHOUT ANY WARRANTY; without even the implied warranty of
 * MERCHANTABILITY or FITNESS FOR A PARTICULAR PURPOSE.  See the GNU
 * Lesser General Public License for more details.
 *
 * You should have received a copy of the GNU Lesser General Public
 * License along with FFmpeg; if not, write to the Free Software
 * Foundation, Inc., 51 Franklin Street, Fifth Floor, Boston, MA 02110-1301 USA
 */

/**
 * @file
 * Interface to xvidcore for MPEG-4 compliant encoding.
 * @author Adam Thayer (krevnik@comcast.net)
 */

#include <xvid.h>
#include <unistd.h>
#include "avcodec.h"
#include "internal.h"
#include "libavutil/file.h"
#include "libavutil/cpu.h"
#include "libavutil/intreadwrite.h"
#include "libavutil/mathematics.h"
#include "libxvid.h"
#include "mpegvideo.h"

/**
 * Buffer management macros.
 */
#define BUFFER_SIZE                 1024
#define BUFFER_REMAINING(x)         (BUFFER_SIZE - strlen(x))
#define BUFFER_CAT(x)               (&((x)[strlen(x)]))

/**
 * Structure for the private Xvid context.
 * This stores all the private context for the codec.
 */
struct xvid_context {
    AVClass *class;
    void *encoder_handle;          /**< Handle for Xvid encoder */
    int xsize;                     /**< Frame x size */
    int ysize;                     /**< Frame y size */
    int vop_flags;                 /**< VOP flags for Xvid encoder */
    int vol_flags;                 /**< VOL flags for Xvid encoder */
    int me_flags;                  /**< Motion Estimation flags */
    int qscale;                    /**< Do we use constant scale? */
    int quicktime_format;          /**< Are we in a QT-based format? */
    char *twopassbuffer;           /**< Character buffer for two-pass */
    char *old_twopassbuffer;       /**< Old character buffer (two-pass) */
    char *twopassfile;             /**< second pass temp file name */
    int twopassfd;
    unsigned char *intra_matrix;   /**< P-Frame Quant Matrix */
    unsigned char *inter_matrix;   /**< I-Frame Quant Matrix */
    int lumi_aq;                   /**< Lumi masking as an aq method */
    int variance_aq;               /**< Variance adaptive quantization */
    int ssim;                      /**< SSIM information display mode */
    int ssim_acc;                  /**< SSIM accuracy. 0: accurate. 4: fast. */
    int gmc;
};

/**
 * Structure for the private first-pass plugin.
 */
struct xvid_ff_pass1 {
    int     version;                /**< Xvid version */
    struct xvid_context *context;   /**< Pointer to private context */
};

static int xvid_encode_close(AVCodecContext *avctx);

/*
 * Xvid 2-Pass Kludge Section
 *
 * Xvid's default 2-pass doesn't allow us to create data as we need to, so
 * this section spends time replacing the first pass plugin so we can write
 * statistic information as libavcodec requests in. We have another kludge
 * that allows us to pass data to the second pass in Xvid without a custom
 * rate-control plugin.
 */

/**
 * Initialize the two-pass plugin and context.
 *
 * @param param Input construction parameter structure
 * @param handle Private context handle
 * @return Returns XVID_ERR_xxxx on failure, or 0 on success.
 */
static int xvid_ff_2pass_create(xvid_plg_create_t * param,
                                void ** handle) {
    struct xvid_ff_pass1 *x = (struct xvid_ff_pass1 *)param->param;
    char *log = x->context->twopassbuffer;

    /* Do a quick bounds check */
    if( log == NULL )
        return XVID_ERR_FAIL;

    /* We use snprintf() */
    /* This is because we can safely prevent a buffer overflow */
    log[0] = 0;
    snprintf(log, BUFFER_REMAINING(log),
        "# ffmpeg 2-pass log file, using xvid codec\n");
    snprintf(BUFFER_CAT(log), BUFFER_REMAINING(log),
        "# Do not modify. libxvidcore version: %d.%d.%d\n\n",
        XVID_VERSION_MAJOR(XVID_VERSION),
        XVID_VERSION_MINOR(XVID_VERSION),
        XVID_VERSION_PATCH(XVID_VERSION));

    *handle = x->context;
    return 0;
}

/**
 * Destroy the two-pass plugin context.
 *
 * @param ref Context pointer for the plugin
 * @param param Destrooy context
 * @return Returns 0, success guaranteed
 */
static int xvid_ff_2pass_destroy(struct xvid_context *ref,
                                xvid_plg_destroy_t *param) {
    /* Currently cannot think of anything to do on destruction */
    /* Still, the framework should be here for reference/use */
    if( ref->twopassbuffer != NULL )
        ref->twopassbuffer[0] = 0;
    return 0;
}

/**
 * Enable fast encode mode during the first pass.
 *
 * @param ref Context pointer for the plugin
 * @param param Frame data
 * @return Returns 0, success guaranteed
 */
static int xvid_ff_2pass_before(struct xvid_context *ref,
                                xvid_plg_data_t *param) {
    int motion_remove;
    int motion_replacements;
    int vop_remove;

    /* Nothing to do here, result is changed too much */
    if( param->zone && param->zone->mode == XVID_ZONE_QUANT )
        return 0;

    /* We can implement a 'turbo' first pass mode here */
    param->quant = 2;

    /* Init values */
    motion_remove = ~XVID_ME_CHROMA_PVOP &
                    ~XVID_ME_CHROMA_BVOP &
                    ~XVID_ME_EXTSEARCH16 &
                    ~XVID_ME_ADVANCEDDIAMOND16;
    motion_replacements = XVID_ME_FAST_MODEINTERPOLATE |
                          XVID_ME_SKIP_DELTASEARCH |
                          XVID_ME_FASTREFINE16 |
                          XVID_ME_BFRAME_EARLYSTOP;
    vop_remove = ~XVID_VOP_MODEDECISION_RD &
                 ~XVID_VOP_FAST_MODEDECISION_RD &
                 ~XVID_VOP_TRELLISQUANT &
                 ~XVID_VOP_INTER4V &
                 ~XVID_VOP_HQACPRED;

    param->vol_flags &= ~XVID_VOL_GMC;
    param->vop_flags &= vop_remove;
    param->motion_flags &= motion_remove;
    param->motion_flags |= motion_replacements;

    return 0;
}

/**
 * Capture statistic data and write it during first pass.
 *
 * @param ref Context pointer for the plugin
 * @param param Statistic data
 * @return Returns XVID_ERR_xxxx on failure, or 0 on success
 */
static int xvid_ff_2pass_after(struct xvid_context *ref,
                                xvid_plg_data_t *param) {
    char *log = ref->twopassbuffer;
    const char *frame_types = " ipbs";
    char frame_type;

    /* Quick bounds check */
    if( log == NULL )
        return XVID_ERR_FAIL;

    /* Convert the type given to us into a character */
    if( param->type < 5 && param->type > 0 ) {
        frame_type = frame_types[param->type];
    } else {
        return XVID_ERR_FAIL;
    }

    snprintf(BUFFER_CAT(log), BUFFER_REMAINING(log),
        "%c %d %d %d %d %d %d\n",
        frame_type, param->stats.quant, param->stats.kblks, param->stats.mblks,
        param->stats.ublks, param->stats.length, param->stats.hlength);

    return 0;
}

/**
 * Dispatch function for our custom plugin.
 * This handles the dispatch for the Xvid plugin. It passes data
 * on to other functions for actual processing.
 *
 * @param ref Context pointer for the plugin
 * @param cmd The task given for us to complete
 * @param p1 First parameter (varies)
 * @param p2 Second parameter (varies)
 * @return Returns XVID_ERR_xxxx on failure, or 0 on success
 */
static int xvid_ff_2pass(void *ref, int cmd, void *p1, void *p2)
{
    switch( cmd ) {
        case XVID_PLG_INFO:
        case XVID_PLG_FRAME:
            return 0;

        case XVID_PLG_BEFORE:
            return xvid_ff_2pass_before(ref, p1);

        case XVID_PLG_CREATE:
            return xvid_ff_2pass_create(p1, p2);

        case XVID_PLG_AFTER:
            return xvid_ff_2pass_after(ref, p1);

        case XVID_PLG_DESTROY:
            return xvid_ff_2pass_destroy(ref, p1);

        default:
            return XVID_ERR_FAIL;
    }
}

/**
 * Routine to create a global VO/VOL header for MP4 container.
 * What we do here is extract the header from the Xvid bitstream
 * as it is encoded. We also strip the repeated headers from the
 * bitstream when a global header is requested for MPEG-4 ISO
 * compliance.
 *
 * @param avctx AVCodecContext pointer to context
 * @param frame Pointer to encoded frame data
 * @param header_len Length of header to search
 * @param frame_len Length of encoded frame data
 * @return Returns new length of frame data
 */
static int xvid_strip_vol_header(AVCodecContext *avctx,
                  AVPacket *pkt,
                  unsigned int header_len,
                  unsigned int frame_len) {
    int vo_len = 0, i;

    for( i = 0; i < header_len - 3; i++ ) {
        if( pkt->data[i] == 0x00 &&
            pkt->data[i+1] == 0x00 &&
            pkt->data[i+2] == 0x01 &&
            pkt->data[i+3] == 0xB6 ) {
            vo_len = i;
            break;
        }
    }

    if( vo_len > 0 ) {
        /* We need to store the header, so extract it */
        if( avctx->extradata == NULL ) {
            avctx->extradata = av_malloc(vo_len);
            memcpy(avctx->extradata, pkt->data, vo_len);
            avctx->extradata_size = vo_len;
        }
        /* Less dangerous now, memmove properly copies the two
           chunks of overlapping data */
        memmove(pkt->data, &pkt->data[vo_len], frame_len - vo_len);
        pkt->size = frame_len - vo_len;
    }
    return 0;
}

/**
 * Routine to correct a possibly erroneous framerate being fed to us.
 * Xvid currently chokes on framerates where the ticks per frame is
 * extremely large. This function works to correct problems in this area
 * by estimating a new framerate and taking the simpler fraction of
 * the two presented.
 *
 * @param avctx Context that contains the framerate to correct.
 */
static void xvid_correct_framerate(AVCodecContext *avctx)
{
    int frate, fbase;
    int est_frate, est_fbase;
    int gcd;
    float est_fps, fps;

    frate = avctx->time_base.den;
    fbase = avctx->time_base.num;

    gcd = av_gcd(frate, fbase);
    if( gcd > 1 ) {
        frate /= gcd;
        fbase /= gcd;
    }

    if( frate <= 65000 && fbase <= 65000 ) {
        avctx->time_base.den = frate;
        avctx->time_base.num = fbase;
        return;
    }

    fps = (float)frate / (float)fbase;
    est_fps = roundf(fps * 1000.0) / 1000.0;

    est_frate = (int)est_fps;
    if( est_fps > (int)est_fps ) {
        est_frate = (est_frate + 1) * 1000;
        est_fbase = (int)roundf((float)est_frate / est_fps);
    } else
        est_fbase = 1;

    gcd = av_gcd(est_frate, est_fbase);
    if( gcd > 1 ) {
        est_frate /= gcd;
        est_fbase /= gcd;
    }

    if( fbase > est_fbase ) {
        avctx->time_base.den = est_frate;
        avctx->time_base.num = est_fbase;
        av_log(avctx, AV_LOG_DEBUG,
            "Xvid: framerate re-estimated: %.2f, %.3f%% correction\n",
            est_fps, (((est_fps - fps)/fps) * 100.0));
    } else {
        avctx->time_base.den = frate;
        avctx->time_base.num = fbase;
    }
}

static av_cold int xvid_encode_init(AVCodecContext *avctx)  {
    int xerr, i;
    int xvid_flags = avctx->flags;
    struct xvid_context *x = avctx->priv_data;
    uint16_t *intra, *inter;
    int fd;

    xvid_plugin_single_t      single          = { 0 };
    struct xvid_ff_pass1      rc2pass1        = { 0 };
    xvid_plugin_2pass2_t      rc2pass2        = { 0 };
    xvid_plugin_lumimasking_t masking_l       = { 0 }; /* For lumi masking */
    xvid_plugin_lumimasking_t masking_v       = { 0 }; /* For variance AQ */
    xvid_plugin_ssim_t        ssim            = { 0 };
    xvid_gbl_init_t           xvid_gbl_init   = { 0 };
    xvid_enc_create_t         xvid_enc_create = { 0 };
    xvid_enc_plugin_t         plugins[4];

    x->twopassfd = -1;

    /* Bring in VOP flags from ffmpeg command-line */
    x->vop_flags = XVID_VOP_HALFPEL;              /* Bare minimum quality */
    if( xvid_flags & CODEC_FLAG_4MV )
        x->vop_flags    |= XVID_VOP_INTER4V;      /* Level 3 */
    if( avctx->trellis)
        x->vop_flags    |= XVID_VOP_TRELLISQUANT; /* Level 5 */
    if( xvid_flags & CODEC_FLAG_AC_PRED )
        x->vop_flags    |= XVID_VOP_HQACPRED;     /* Level 6 */
    if( xvid_flags & CODEC_FLAG_GRAY )
        x->vop_flags    |= XVID_VOP_GREYSCALE;

    /* Decide which ME quality setting to use */
    x->me_flags = 0;
    switch( avctx->me_method ) {
       case ME_FULL:   /* Quality 6 */
           x->me_flags  |=  XVID_ME_EXTSEARCH16
                        |   XVID_ME_EXTSEARCH8;

       case ME_EPZS:   /* Quality 4 */
           x->me_flags  |=  XVID_ME_ADVANCEDDIAMOND8
                        |   XVID_ME_HALFPELREFINE8
                        |   XVID_ME_CHROMA_PVOP
                        |   XVID_ME_CHROMA_BVOP;

       case ME_LOG:    /* Quality 2 */
       case ME_PHODS:
       case ME_X1:
           x->me_flags  |=  XVID_ME_ADVANCEDDIAMOND16
                        |   XVID_ME_HALFPELREFINE16;

       case ME_ZERO:   /* Quality 0 */
       default:
           break;
    }

    /* Decide how we should decide blocks */
    switch( avctx->mb_decision ) {
       case 2:
           x->vop_flags |= XVID_VOP_MODEDECISION_RD;
           x->me_flags  |=  XVID_ME_HALFPELREFINE8_RD
                        |   XVID_ME_QUARTERPELREFINE8_RD
                        |   XVID_ME_EXTSEARCH_RD
                        |   XVID_ME_CHECKPREDICTION_RD;
       case 1:
           if( !(x->vop_flags & XVID_VOP_MODEDECISION_RD) )
               x->vop_flags |= XVID_VOP_FAST_MODEDECISION_RD;
           x->me_flags  |=  XVID_ME_HALFPELREFINE16_RD
                        |   XVID_ME_QUARTERPELREFINE16_RD;

       default:
           break;
    }

<<<<<<< HEAD
    /* Bring in VOL flags from ffmpeg command-line */
    x->vol_flags = 0;
    if( xvid_flags & CODEC_FLAG_GMC ) {
        x->vol_flags    |= XVID_VOL_GMC;
        x->me_flags     |= XVID_ME_GME_REFINE;
=======
    /* Bring in VOL flags from avconv command-line */
#if FF_API_GMC
    if (avctx->flags & CODEC_FLAG_GMC)
        x->gmc = 1;
#endif

    x->vol_flags = 0;
    if (x->gmc) {
        x->vol_flags |= XVID_VOL_GMC;
        x->me_flags |= XVID_ME_GME_REFINE;
>>>>>>> 64841491
    }
    if( xvid_flags & CODEC_FLAG_QPEL ) {
        x->vol_flags    |= XVID_VOL_QUARTERPEL;
        x->me_flags     |= XVID_ME_QUARTERPELREFINE16;
        if( x->vop_flags & XVID_VOP_INTER4V )
            x->me_flags |= XVID_ME_QUARTERPELREFINE8;
    }

    xvid_gbl_init.version = XVID_VERSION;
    xvid_gbl_init.debug = 0;

#if ARCH_PPC
    /* Xvid's PPC support is borked, use libavcodec to detect */
#if HAVE_ALTIVEC
    if (av_get_cpu_flags() & AV_CPU_FLAG_ALTIVEC) {
        xvid_gbl_init.cpu_flags = XVID_CPU_FORCE | XVID_CPU_ALTIVEC;
    } else
#endif
        xvid_gbl_init.cpu_flags = XVID_CPU_FORCE;
#else
    /* Xvid can detect on x86 */
    xvid_gbl_init.cpu_flags = 0;
#endif

    /* Initialize */
    xvid_global(NULL, XVID_GBL_INIT, &xvid_gbl_init, NULL);

    /* Create the encoder reference */
    xvid_enc_create.version = XVID_VERSION;

    /* Store the desired frame size */
    xvid_enc_create.width = x->xsize = avctx->width;
    xvid_enc_create.height = x->ysize = avctx->height;

    /* Xvid can determine the proper profile to use */
    /* xvid_enc_create.profile = XVID_PROFILE_S_L3; */

    /* We don't use zones */
    xvid_enc_create.zones = NULL;
    xvid_enc_create.num_zones = 0;

    xvid_enc_create.num_threads = avctx->thread_count;

    xvid_enc_create.plugins = plugins;
    xvid_enc_create.num_plugins = 0;

    /* Initialize Buffers */
    x->twopassbuffer = NULL;
    x->old_twopassbuffer = NULL;
    x->twopassfile = NULL;

    if( xvid_flags & CODEC_FLAG_PASS1 ) {
        rc2pass1.version = XVID_VERSION;
        rc2pass1.context = x;
        x->twopassbuffer = av_malloc(BUFFER_SIZE);
        x->old_twopassbuffer = av_malloc(BUFFER_SIZE);
        if( x->twopassbuffer == NULL || x->old_twopassbuffer == NULL ) {
            av_log(avctx, AV_LOG_ERROR,
                "Xvid: Cannot allocate 2-pass log buffers\n");
            goto fail;
        }
        x->twopassbuffer[0] = x->old_twopassbuffer[0] = 0;

        plugins[xvid_enc_create.num_plugins].func = xvid_ff_2pass;
        plugins[xvid_enc_create.num_plugins].param = &rc2pass1;
        xvid_enc_create.num_plugins++;
    } else if( xvid_flags & CODEC_FLAG_PASS2 ) {
        rc2pass2.version = XVID_VERSION;
        rc2pass2.bitrate = avctx->bit_rate;

        fd = av_tempfile("xvidff.", &x->twopassfile, 0, avctx);
        if( fd == -1 ) {
            av_log(avctx, AV_LOG_ERROR,
                "Xvid: Cannot write 2-pass pipe\n");
            goto fail;
        }
        x->twopassfd = fd;

        if( avctx->stats_in == NULL ) {
            av_log(avctx, AV_LOG_ERROR,
                "Xvid: No 2-pass information loaded for second pass\n");
            goto fail;
        }

        if( strlen(avctx->stats_in) >
              write(fd, avctx->stats_in, strlen(avctx->stats_in)) ) {
            av_log(avctx, AV_LOG_ERROR,
                "Xvid: Cannot write to 2-pass pipe\n");
            goto fail;
        }

        rc2pass2.filename = x->twopassfile;
        plugins[xvid_enc_create.num_plugins].func = xvid_plugin_2pass2;
        plugins[xvid_enc_create.num_plugins].param = &rc2pass2;
        xvid_enc_create.num_plugins++;
    } else if( !(xvid_flags & CODEC_FLAG_QSCALE) ) {
        /* Single Pass Bitrate Control! */
        single.version = XVID_VERSION;
        single.bitrate = avctx->bit_rate;

        plugins[xvid_enc_create.num_plugins].func = xvid_plugin_single;
        plugins[xvid_enc_create.num_plugins].param = &single;
        xvid_enc_create.num_plugins++;
    }

    if (avctx->lumi_masking != 0.0)
        x->lumi_aq = 1;

    /* Luminance Masking */
    if (x->lumi_aq) {
        masking_l.method = 0;
        plugins[xvid_enc_create.num_plugins].func = xvid_plugin_lumimasking;

        /* The old behavior is that when avctx->lumi_masking is specified,
         * plugins[...].param = NULL. Trying to keep the old behavior here. */
        plugins[xvid_enc_create.num_plugins].param = avctx->lumi_masking ? NULL
                                                                         : &masking_l;
                xvid_enc_create.num_plugins++;
    }

    /* Variance AQ */
    if (x->variance_aq) {
        masking_v.method = 1;
        plugins[xvid_enc_create.num_plugins].func  = xvid_plugin_lumimasking;
        plugins[xvid_enc_create.num_plugins].param = &masking_v;
        xvid_enc_create.num_plugins++;
    }

    if( x->lumi_aq && x->variance_aq )
        av_log(avctx, AV_LOG_INFO,
               "Both lumi_aq and variance_aq are enabled. The resulting quality"
               "will be the worse one of the two effects made by the AQ.\n");

    /* SSIM */
    if (x->ssim) {
        plugins[xvid_enc_create.num_plugins].func = xvid_plugin_ssim;
        ssim.b_printstat = x->ssim == 2;
        ssim.acc         = x->ssim_acc;
        ssim.cpu_flags   = xvid_gbl_init.cpu_flags;
        ssim.b_visualize = 0;
        plugins[xvid_enc_create.num_plugins].param = &ssim;
        xvid_enc_create.num_plugins++;
    }

    /* Frame Rate and Key Frames */
    xvid_correct_framerate(avctx);
    xvid_enc_create.fincr = avctx->time_base.num;
    xvid_enc_create.fbase = avctx->time_base.den;
    if( avctx->gop_size > 0 )
        xvid_enc_create.max_key_interval = avctx->gop_size;
    else
        xvid_enc_create.max_key_interval = 240; /* Xvid's best default */

    /* Quants */
    if( xvid_flags & CODEC_FLAG_QSCALE ) x->qscale = 1;
    else x->qscale = 0;

    xvid_enc_create.min_quant[0] = avctx->qmin;
    xvid_enc_create.min_quant[1] = avctx->qmin;
    xvid_enc_create.min_quant[2] = avctx->qmin;
    xvid_enc_create.max_quant[0] = avctx->qmax;
    xvid_enc_create.max_quant[1] = avctx->qmax;
    xvid_enc_create.max_quant[2] = avctx->qmax;

    /* Quant Matrices */
    x->intra_matrix = x->inter_matrix = NULL;
    if( avctx->mpeg_quant )
       x->vol_flags |= XVID_VOL_MPEGQUANT;
    if( (avctx->intra_matrix || avctx->inter_matrix) ) {
       x->vol_flags |= XVID_VOL_MPEGQUANT;

       if( avctx->intra_matrix ) {
           intra = avctx->intra_matrix;
           x->intra_matrix = av_malloc(sizeof(unsigned char) * 64);
       } else
           intra = NULL;
       if( avctx->inter_matrix ) {
           inter = avctx->inter_matrix;
           x->inter_matrix = av_malloc(sizeof(unsigned char) * 64);
       } else
           inter = NULL;

       for( i = 0; i < 64; i++ ) {
           if( intra )
               x->intra_matrix[i] = (unsigned char)intra[i];
           if( inter )
               x->inter_matrix[i] = (unsigned char)inter[i];
       }
    }

    /* Misc Settings */
    xvid_enc_create.frame_drop_ratio = 0;
    xvid_enc_create.global = 0;
    if( xvid_flags & CODEC_FLAG_CLOSED_GOP )
        xvid_enc_create.global |= XVID_GLOBAL_CLOSED_GOP;

    /* Determines which codec mode we are operating in */
    avctx->extradata = NULL;
    avctx->extradata_size = 0;
    if( xvid_flags & CODEC_FLAG_GLOBAL_HEADER ) {
        /* In this case, we are claiming to be MPEG4 */
        x->quicktime_format = 1;
        avctx->codec_id = AV_CODEC_ID_MPEG4;
    } else {
        /* We are claiming to be Xvid */
        x->quicktime_format = 0;
        if(!avctx->codec_tag)
            avctx->codec_tag = AV_RL32("xvid");
    }

    /* Bframes */
    xvid_enc_create.max_bframes = avctx->max_b_frames;
    xvid_enc_create.bquant_offset = 100 * avctx->b_quant_offset;
    xvid_enc_create.bquant_ratio = 100 * avctx->b_quant_factor;
    if( avctx->max_b_frames > 0  && !x->quicktime_format ) xvid_enc_create.global |= XVID_GLOBAL_PACKED;

    av_assert0(xvid_enc_create.num_plugins + (!!x->ssim) + (!!x->variance_aq) + (!!x->lumi_aq) <= FF_ARRAY_ELEMS(plugins));

    /* Create encoder context */
    xerr = xvid_encore(NULL, XVID_ENC_CREATE, &xvid_enc_create, NULL);
    if( xerr ) {
        av_log(avctx, AV_LOG_ERROR, "Xvid: Could not create encoder reference\n");
        goto fail;
    }

    x->encoder_handle = xvid_enc_create.handle;
    avctx->coded_frame = av_frame_alloc();
    if (!avctx->coded_frame)
        return AVERROR(ENOMEM);

    return 0;
fail:
    xvid_encode_close(avctx);
    return -1;
}

static int xvid_encode_frame(AVCodecContext *avctx, AVPacket *pkt,
                             const AVFrame *picture, int *got_packet)
{
    int xerr, i, ret, user_packet = !!pkt->data;
    char *tmp;
    struct xvid_context *x = avctx->priv_data;
    AVFrame *p = avctx->coded_frame;
    int mb_width   = (avctx->width  + 15) / 16;
    int mb_height  = (avctx->height + 15) / 16;

    xvid_enc_frame_t xvid_enc_frame = { 0 };
    xvid_enc_stats_t xvid_enc_stats = { 0 };

    if ((ret = ff_alloc_packet2(avctx, pkt, mb_width*mb_height*MAX_MB_BYTES + FF_MIN_BUFFER_SIZE)) < 0)
        return ret;

    /* Start setting up the frame */
    xvid_enc_frame.version = XVID_VERSION;
    xvid_enc_stats.version = XVID_VERSION;

    /* Let Xvid know where to put the frame. */
    xvid_enc_frame.bitstream = pkt->data;
    xvid_enc_frame.length    = pkt->size;

    /* Initialize input image fields */
    if( avctx->pix_fmt != AV_PIX_FMT_YUV420P ) {
        av_log(avctx, AV_LOG_ERROR, "Xvid: Color spaces other than 420p not supported\n");
        return -1;
    }

    xvid_enc_frame.input.csp = XVID_CSP_PLANAR; /* YUV420P */

    for( i = 0; i < 4; i++ ) {
        xvid_enc_frame.input.plane[i] = picture->data[i];
        xvid_enc_frame.input.stride[i] = picture->linesize[i];
    }

    /* Encoder Flags */
    xvid_enc_frame.vop_flags = x->vop_flags;
    xvid_enc_frame.vol_flags = x->vol_flags;
    xvid_enc_frame.motion = x->me_flags;
    xvid_enc_frame.type =
        picture->pict_type == AV_PICTURE_TYPE_I ? XVID_TYPE_IVOP :
        picture->pict_type == AV_PICTURE_TYPE_P ? XVID_TYPE_PVOP :
        picture->pict_type == AV_PICTURE_TYPE_B ? XVID_TYPE_BVOP :
                                          XVID_TYPE_AUTO;

    /* Pixel aspect ratio setting */
    if (avctx->sample_aspect_ratio.num < 0 || avctx->sample_aspect_ratio.num > 255 ||
        avctx->sample_aspect_ratio.den < 0 || avctx->sample_aspect_ratio.den > 255) {
        av_log(avctx, AV_LOG_WARNING,
               "Invalid pixel aspect ratio %i/%i, limit is 255/255 reducing\n",
               avctx->sample_aspect_ratio.num, avctx->sample_aspect_ratio.den);
        av_reduce(&avctx->sample_aspect_ratio.num, &avctx->sample_aspect_ratio.den,
                   avctx->sample_aspect_ratio.num,  avctx->sample_aspect_ratio.den, 255);
    }
    xvid_enc_frame.par = XVID_PAR_EXT;
    xvid_enc_frame.par_width  = avctx->sample_aspect_ratio.num;
    xvid_enc_frame.par_height = avctx->sample_aspect_ratio.den;

    /* Quant Setting */
    if( x->qscale ) xvid_enc_frame.quant = picture->quality / FF_QP2LAMBDA;
    else xvid_enc_frame.quant = 0;

    /* Matrices */
    xvid_enc_frame.quant_intra_matrix = x->intra_matrix;
    xvid_enc_frame.quant_inter_matrix = x->inter_matrix;

    /* Encode */
    xerr = xvid_encore(x->encoder_handle, XVID_ENC_ENCODE,
        &xvid_enc_frame, &xvid_enc_stats);

    /* Two-pass log buffer swapping */
    avctx->stats_out = NULL;
    if( x->twopassbuffer ) {
        tmp = x->old_twopassbuffer;
        x->old_twopassbuffer = x->twopassbuffer;
        x->twopassbuffer = tmp;
        x->twopassbuffer[0] = 0;
        if( x->old_twopassbuffer[0] != 0 ) {
            avctx->stats_out = x->old_twopassbuffer;
        }
    }

    if (xerr > 0) {
        *got_packet = 1;

        p->quality = xvid_enc_stats.quant * FF_QP2LAMBDA;
        if( xvid_enc_stats.type == XVID_TYPE_PVOP )
            p->pict_type = AV_PICTURE_TYPE_P;
        else if( xvid_enc_stats.type == XVID_TYPE_BVOP )
            p->pict_type = AV_PICTURE_TYPE_B;
        else if( xvid_enc_stats.type == XVID_TYPE_SVOP )
            p->pict_type = AV_PICTURE_TYPE_S;
        else
            p->pict_type = AV_PICTURE_TYPE_I;
        if( xvid_enc_frame.out_flags & XVID_KEYFRAME ) {
            p->key_frame = 1;
            pkt->flags |= AV_PKT_FLAG_KEY;
            if( x->quicktime_format )
                return xvid_strip_vol_header(avctx, pkt,
                    xvid_enc_stats.hlength, xerr);
         } else
            p->key_frame = 0;

        pkt->size = xerr;

        return 0;
    } else {
        if (!user_packet)
            av_free_packet(pkt);
        if (!xerr)
            return 0;
        av_log(avctx, AV_LOG_ERROR, "Xvid: Encoding Error Occurred: %i\n", xerr);
        return -1;
    }
}

static av_cold int xvid_encode_close(AVCodecContext *avctx) {
    struct xvid_context *x = avctx->priv_data;

    if(x->encoder_handle)
        xvid_encore(x->encoder_handle, XVID_ENC_DESTROY, NULL, NULL);
    x->encoder_handle = NULL;

    av_freep(&avctx->extradata);
    if( x->twopassbuffer != NULL ) {
        av_freep(&x->twopassbuffer);
        av_freep(&x->old_twopassbuffer);
        avctx->stats_out = NULL;
    }
    if (x->twopassfd>=0) {
        unlink(x->twopassfile);
        close(x->twopassfd);
        x->twopassfd = -1;
    }
    av_freep(&x->twopassfile);
    av_freep(&x->intra_matrix);
    av_freep(&x->inter_matrix);

    return 0;
}

#define OFFSET(x) offsetof(struct xvid_context, x)
#define VE AV_OPT_FLAG_VIDEO_PARAM | AV_OPT_FLAG_ENCODING_PARAM
static const AVOption options[] = {
    { "lumi_aq",     "Luminance masking AQ", OFFSET(lumi_aq),     AV_OPT_TYPE_INT, { .i64 = 0 }, 0, 1, VE },
    { "variance_aq", "Variance AQ",          OFFSET(variance_aq), AV_OPT_TYPE_INT, { .i64 = 0 }, 0, 1, VE },
    { "ssim",        "Show SSIM information to stdout",       OFFSET(ssim),              AV_OPT_TYPE_INT, { .i64 = 0 }, 0, 2, VE, "ssim" },
        { "off",     NULL, 0, AV_OPT_TYPE_CONST, { .i64 = 0 }, INT_MIN, INT_MAX, VE, "ssim" },
        { "avg",     NULL, 0, AV_OPT_TYPE_CONST, { .i64 = 1 }, INT_MIN, INT_MAX, VE, "ssim" },
        { "frame",   NULL, 0, AV_OPT_TYPE_CONST, { .i64 = 2 }, INT_MIN, INT_MAX, VE, "ssim" },
    { "ssim_acc",    "SSIM accuracy",                         OFFSET(ssim_acc),          AV_OPT_TYPE_INT, { .i64 = 2 }, 0, 4, VE },
    { "gmc",         "use GMC",              OFFSET(gmc),         AV_OPT_TYPE_INT, { .i64 = 0 }, 0, 1, VE },
    { NULL },
};

static const AVClass xvid_class = {
    .class_name = "libxvid",
    .item_name  = av_default_item_name,
    .option     = options,
    .version    = LIBAVUTIL_VERSION_INT,
};

AVCodec ff_libxvid_encoder = {
    .name           = "libxvid",
    .long_name      = NULL_IF_CONFIG_SMALL("libxvidcore MPEG-4 part 2"),
    .type           = AVMEDIA_TYPE_VIDEO,
    .id             = AV_CODEC_ID_MPEG4,
    .priv_data_size = sizeof(struct xvid_context),
    .init           = xvid_encode_init,
    .encode2        = xvid_encode_frame,
    .close          = xvid_encode_close,
    .pix_fmts       = (const enum AVPixelFormat[]){ AV_PIX_FMT_YUV420P, AV_PIX_FMT_NONE },
    .priv_class     = &xvid_class,
};<|MERGE_RESOLUTION|>--- conflicted
+++ resolved
@@ -422,14 +422,7 @@
            break;
     }
 
-<<<<<<< HEAD
     /* Bring in VOL flags from ffmpeg command-line */
-    x->vol_flags = 0;
-    if( xvid_flags & CODEC_FLAG_GMC ) {
-        x->vol_flags    |= XVID_VOL_GMC;
-        x->me_flags     |= XVID_ME_GME_REFINE;
-=======
-    /* Bring in VOL flags from avconv command-line */
 #if FF_API_GMC
     if (avctx->flags & CODEC_FLAG_GMC)
         x->gmc = 1;
@@ -437,9 +430,8 @@
 
     x->vol_flags = 0;
     if (x->gmc) {
-        x->vol_flags |= XVID_VOL_GMC;
-        x->me_flags |= XVID_ME_GME_REFINE;
->>>>>>> 64841491
+        x->vol_flags    |= XVID_VOL_GMC;
+        x->me_flags     |= XVID_ME_GME_REFINE;
     }
     if( xvid_flags & CODEC_FLAG_QPEL ) {
         x->vol_flags    |= XVID_VOL_QUARTERPEL;

--- conflicted
+++ resolved
@@ -241,11 +241,7 @@
         sps->num_reorder_frames= get_ue_golomb(&s->gb);
         get_ue_golomb(&s->gb); /*max_dec_frame_buffering*/
 
-<<<<<<< HEAD
-        if(get_bits_left(&s->gb) < 0){
-=======
         if (get_bits_left(&s->gb) < 0) {
->>>>>>> 5effcfa7
             sps->num_reorder_frames=0;
             sps->bitstream_restriction_flag= 0;
         }
@@ -255,15 +251,9 @@
             return -1;
         }
     }
-<<<<<<< HEAD
-    if(get_bits_left(&s->gb) < 0){
-        av_log(h->s.avctx, AV_LOG_ERROR, "Overread VUI by %d bits\n", -get_bits_left(&s->gb));
-        return -1;
-=======
     if (get_bits_left(&s->gb) < 0) {
         av_log(h->s.avctx, AV_LOG_ERROR, "Overread VUI by %d bits\n", -get_bits_left(&s->gb));
         return AVERROR_INVALIDDATA;
->>>>>>> 5effcfa7
     }
 
     return 0;

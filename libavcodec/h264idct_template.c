/*
 * H.264 IDCT
 * Copyright (c) 2004-2011 Michael Niedermayer <michaelni@gmx.at>
 *
 * This file is part of FFmpeg.
 *
 * FFmpeg is free software; you can redistribute it and/or
 * modify it under the terms of the GNU Lesser General Public
 * License as published by the Free Software Foundation; either
 * version 2.1 of the License, or (at your option) any later version.
 *
 * FFmpeg is distributed in the hope that it will be useful,
 * but WITHOUT ANY WARRANTY; without even the implied warranty of
 * MERCHANTABILITY or FITNESS FOR A PARTICULAR PURPOSE.  See the GNU
 * Lesser General Public License for more details.
 *
 * You should have received a copy of the GNU Lesser General Public
 * License along with FFmpeg; if not, write to the Free Software
 * Foundation, Inc., 51 Franklin Street, Fifth Floor, Boston, MA 02110-1301 USA
 */

/**
 * @file
 * H.264 IDCT.
 * @author Michael Niedermayer <michaelni@gmx.at>
 */

#include "bit_depth_template.c"

#ifndef AVCODEC_H264IDCT_INTERNAL_H
#define AVCODEC_H264IDCT_INTERNAL_H
//FIXME this table is a duplicate from h264data.h, and will be removed once the tables from, h264 have been split
static const uint8_t scan8[16*3]={
 4+ 1*8, 5+ 1*8, 4+ 2*8, 5+ 2*8,
 6+ 1*8, 7+ 1*8, 6+ 2*8, 7+ 2*8,
 4+ 3*8, 5+ 3*8, 4+ 4*8, 5+ 4*8,
 6+ 3*8, 7+ 3*8, 6+ 4*8, 7+ 4*8,
 4+ 6*8, 5+ 6*8, 4+ 7*8, 5+ 7*8,
 6+ 6*8, 7+ 6*8, 6+ 7*8, 7+ 7*8,
 4+ 8*8, 5+ 8*8, 4+ 9*8, 5+ 9*8,
 6+ 8*8, 7+ 8*8, 6+ 9*8, 7+ 9*8,
 4+11*8, 5+11*8, 4+12*8, 5+12*8,
 6+11*8, 7+11*8, 6+12*8, 7+12*8,
 4+13*8, 5+13*8, 4+14*8, 5+14*8,
 6+13*8, 7+13*8, 6+14*8, 7+14*8
};
#endif

void FUNCC(ff_h264_idct_add)(uint8_t *_dst, DCTELEM *_block, int stride)
{
    int i;
    pixel *dst = (pixel*)_dst;
    dctcoef *block = (dctcoef*)_block;
    stride >>= sizeof(pixel)-1;

    block[0] += 1 << 5;

    for(i=0; i<4; i++){
        const int z0=  block[i + 4*0]     +  block[i + 4*2];
        const int z1=  block[i + 4*0]     -  block[i + 4*2];
        const int z2= (block[i + 4*1]>>1) -  block[i + 4*3];
        const int z3=  block[i + 4*1]     + (block[i + 4*3]>>1);

        block[i + 4*0]= z0 + z3;
        block[i + 4*1]= z1 + z2;
        block[i + 4*2]= z1 - z2;
        block[i + 4*3]= z0 - z3;
    }

    for(i=0; i<4; i++){
        const int z0=  block[0 + 4*i]     +  block[2 + 4*i];
        const int z1=  block[0 + 4*i]     -  block[2 + 4*i];
        const int z2= (block[1 + 4*i]>>1) -  block[3 + 4*i];
        const int z3=  block[1 + 4*i]     + (block[3 + 4*i]>>1);

        dst[i + 0*stride]= av_clip_pixel(dst[i + 0*stride] + ((z0 + z3) >> 6));
        dst[i + 1*stride]= av_clip_pixel(dst[i + 1*stride] + ((z1 + z2) >> 6));
        dst[i + 2*stride]= av_clip_pixel(dst[i + 2*stride] + ((z1 - z2) >> 6));
        dst[i + 3*stride]= av_clip_pixel(dst[i + 3*stride] + ((z0 - z3) >> 6));
    }
}

void FUNCC(ff_h264_idct8_add)(uint8_t *_dst, DCTELEM *_block, int stride){
    int i;
    pixel *dst = (pixel*)_dst;
    dctcoef *block = (dctcoef*)_block;
    stride >>= sizeof(pixel)-1;

    block[0] += 32;

    for( i = 0; i < 8; i++ )
    {
        const int a0 =  block[i+0*8] + block[i+4*8];
        const int a2 =  block[i+0*8] - block[i+4*8];
        const int a4 = (block[i+2*8]>>1) - block[i+6*8];
        const int a6 = (block[i+6*8]>>1) + block[i+2*8];

        const int b0 = a0 + a6;
        const int b2 = a2 + a4;
        const int b4 = a2 - a4;
        const int b6 = a0 - a6;

        const int a1 = -block[i+3*8] + block[i+5*8] - block[i+7*8] - (block[i+7*8]>>1);
        const int a3 =  block[i+1*8] + block[i+7*8] - block[i+3*8] - (block[i+3*8]>>1);
        const int a5 = -block[i+1*8] + block[i+7*8] + block[i+5*8] + (block[i+5*8]>>1);
        const int a7 =  block[i+3*8] + block[i+5*8] + block[i+1*8] + (block[i+1*8]>>1);

        const int b1 = (a7>>2) + a1;
        const int b3 =  a3 + (a5>>2);
        const int b5 = (a3>>2) - a5;
        const int b7 =  a7 - (a1>>2);

        block[i+0*8] = b0 + b7;
        block[i+7*8] = b0 - b7;
        block[i+1*8] = b2 + b5;
        block[i+6*8] = b2 - b5;
        block[i+2*8] = b4 + b3;
        block[i+5*8] = b4 - b3;
        block[i+3*8] = b6 + b1;
        block[i+4*8] = b6 - b1;
    }
    for( i = 0; i < 8; i++ )
    {
        const int a0 =  block[0+i*8] + block[4+i*8];
        const int a2 =  block[0+i*8] - block[4+i*8];
        const int a4 = (block[2+i*8]>>1) - block[6+i*8];
        const int a6 = (block[6+i*8]>>1) + block[2+i*8];

        const int b0 = a0 + a6;
        const int b2 = a2 + a4;
        const int b4 = a2 - a4;
        const int b6 = a0 - a6;

        const int a1 = -block[3+i*8] + block[5+i*8] - block[7+i*8] - (block[7+i*8]>>1);
        const int a3 =  block[1+i*8] + block[7+i*8] - block[3+i*8] - (block[3+i*8]>>1);
        const int a5 = -block[1+i*8] + block[7+i*8] + block[5+i*8] + (block[5+i*8]>>1);
        const int a7 =  block[3+i*8] + block[5+i*8] + block[1+i*8] + (block[1+i*8]>>1);

        const int b1 = (a7>>2) + a1;
        const int b3 =  a3 + (a5>>2);
        const int b5 = (a3>>2) - a5;
        const int b7 =  a7 - (a1>>2);

        dst[i + 0*stride] = av_clip_pixel( dst[i + 0*stride] + ((b0 + b7) >> 6) );
        dst[i + 1*stride] = av_clip_pixel( dst[i + 1*stride] + ((b2 + b5) >> 6) );
        dst[i + 2*stride] = av_clip_pixel( dst[i + 2*stride] + ((b4 + b3) >> 6) );
        dst[i + 3*stride] = av_clip_pixel( dst[i + 3*stride] + ((b6 + b1) >> 6) );
        dst[i + 4*stride] = av_clip_pixel( dst[i + 4*stride] + ((b6 - b1) >> 6) );
        dst[i + 5*stride] = av_clip_pixel( dst[i + 5*stride] + ((b4 - b3) >> 6) );
        dst[i + 6*stride] = av_clip_pixel( dst[i + 6*stride] + ((b2 - b5) >> 6) );
        dst[i + 7*stride] = av_clip_pixel( dst[i + 7*stride] + ((b0 - b7) >> 6) );
    }
}

// assumes all AC coefs are 0
void FUNCC(ff_h264_idct_dc_add)(uint8_t *p_dst, DCTELEM *block, int stride){
    int i, j;
    int dc = (((dctcoef*)block)[0] + 32) >> 6;
<<<<<<< HEAD
    INIT_CLIP
    pixel *dst = (pixel*)p_dst;
    stride >>= sizeof(pixel)-1;
=======
    pixel *dst = (pixel*)_dst;
    stride /= sizeof(pixel);
>>>>>>> 5effcfa7
    for( j = 0; j < 4; j++ )
    {
        for( i = 0; i < 4; i++ )
            dst[i] = av_clip_pixel( dst[i] + dc );
        dst += stride;
    }
}

void FUNCC(ff_h264_idct8_dc_add)(uint8_t *p_dst, DCTELEM *block, int stride){
    int i, j;
    int dc = (((dctcoef*)block)[0] + 32) >> 6;
<<<<<<< HEAD
    INIT_CLIP
    pixel *dst = (pixel*)p_dst;
    stride >>= sizeof(pixel)-1;
=======
    pixel *dst = (pixel*)_dst;
    stride /= sizeof(pixel);
>>>>>>> 5effcfa7
    for( j = 0; j < 8; j++ )
    {
        for( i = 0; i < 8; i++ )
            dst[i] = av_clip_pixel( dst[i] + dc );
        dst += stride;
    }
}

void FUNCC(ff_h264_idct_add16)(uint8_t *dst, const int *block_offset, DCTELEM *block, int stride, const uint8_t nnzc[15*8]){
    int i;
    for(i=0; i<16; i++){
        int nnz = nnzc[ scan8[i] ];
        if(nnz){
            if(nnz==1 && ((dctcoef*)block)[i*16]) FUNCC(ff_h264_idct_dc_add)(dst + block_offset[i], block + i*16*sizeof(pixel), stride);
            else                                  FUNCC(ff_h264_idct_add   )(dst + block_offset[i], block + i*16*sizeof(pixel), stride);
        }
    }
}

void FUNCC(ff_h264_idct_add16intra)(uint8_t *dst, const int *block_offset, DCTELEM *block, int stride, const uint8_t nnzc[15*8]){
    int i;
    for(i=0; i<16; i++){
        if(nnzc[ scan8[i] ])             FUNCC(ff_h264_idct_add   )(dst + block_offset[i], block + i*16*sizeof(pixel), stride);
        else if(((dctcoef*)block)[i*16]) FUNCC(ff_h264_idct_dc_add)(dst + block_offset[i], block + i*16*sizeof(pixel), stride);
    }
}

void FUNCC(ff_h264_idct8_add4)(uint8_t *dst, const int *block_offset, DCTELEM *block, int stride, const uint8_t nnzc[15*8]){
    int i;
    for(i=0; i<16; i+=4){
        int nnz = nnzc[ scan8[i] ];
        if(nnz){
            if(nnz==1 && ((dctcoef*)block)[i*16]) FUNCC(ff_h264_idct8_dc_add)(dst + block_offset[i], block + i*16*sizeof(pixel), stride);
            else                                  FUNCC(ff_h264_idct8_add   )(dst + block_offset[i], block + i*16*sizeof(pixel), stride);
        }
    }
}

void FUNCC(ff_h264_idct_add8)(uint8_t **dest, const int *block_offset, DCTELEM *block, int stride, const uint8_t nnzc[15*8]){
    int i, j;
    for(j=1; j<3; j++){
        for(i=j*16; i<j*16+4; i++){
            if(nnzc[ scan8[i] ])
                FUNCC(ff_h264_idct_add   )(dest[j-1] + block_offset[i], block + i*16*sizeof(pixel), stride);
            else if(((dctcoef*)block)[i*16])
                FUNCC(ff_h264_idct_dc_add)(dest[j-1] + block_offset[i], block + i*16*sizeof(pixel), stride);
        }
    }
}

void FUNCC(ff_h264_idct_add8_422)(uint8_t **dest, const int *block_offset, DCTELEM *block, int stride, const uint8_t nnzc[15*8]){
    int i, j;

    for(j=1; j<3; j++){
        for(i=j*16; i<j*16+4; i++){
            if(nnzc[ scan8[i] ])
                FUNCC(ff_h264_idct_add   )(dest[j-1] + block_offset[i], block + i*16*sizeof(pixel), stride);
            else if(((dctcoef*)block)[i*16])
                FUNCC(ff_h264_idct_dc_add)(dest[j-1] + block_offset[i], block + i*16*sizeof(pixel), stride);
        }
    }

    for(j=1; j<3; j++){
        for(i=j*16+4; i<j*16+8; i++){
            if(nnzc[ scan8[i+4] ])
                FUNCC(ff_h264_idct_add   )(dest[j-1] + block_offset[i+4], block + i*16*sizeof(pixel), stride);
            else if(((dctcoef*)block)[i*16])
                FUNCC(ff_h264_idct_dc_add)(dest[j-1] + block_offset[i+4], block + i*16*sizeof(pixel), stride);
        }
    }
}

/**
 * IDCT transforms the 16 dc values and dequantizes them.
 * @param qmul quantization parameter
 */
void FUNCC(ff_h264_luma_dc_dequant_idct)(DCTELEM *p_output, DCTELEM *p_input, int qmul){
#define stride 16
    int i;
    int temp[16];
    static const uint8_t x_offset[4]={0, 2*stride, 8*stride, 10*stride};
    dctcoef *input = (dctcoef*)p_input;
    dctcoef *output = (dctcoef*)p_output;

    for(i=0; i<4; i++){
        const int z0= input[4*i+0] + input[4*i+1];
        const int z1= input[4*i+0] - input[4*i+1];
        const int z2= input[4*i+2] - input[4*i+3];
        const int z3= input[4*i+2] + input[4*i+3];

        temp[4*i+0]= z0+z3;
        temp[4*i+1]= z0-z3;
        temp[4*i+2]= z1-z2;
        temp[4*i+3]= z1+z2;
    }

    for(i=0; i<4; i++){
        const int offset= x_offset[i];
        const int z0= temp[4*0+i] + temp[4*2+i];
        const int z1= temp[4*0+i] - temp[4*2+i];
        const int z2= temp[4*1+i] - temp[4*3+i];
        const int z3= temp[4*1+i] + temp[4*3+i];

        output[stride* 0+offset]= ((((z0 + z3)*qmul + 128 ) >> 8));
        output[stride* 1+offset]= ((((z1 + z2)*qmul + 128 ) >> 8));
        output[stride* 4+offset]= ((((z1 - z2)*qmul + 128 ) >> 8));
        output[stride* 5+offset]= ((((z0 - z3)*qmul + 128 ) >> 8));
    }
#undef stride
}

void FUNCC(ff_h264_chroma422_dc_dequant_idct)(DCTELEM *_block, int qmul){
    const int stride= 16*2;
    const int xStride= 16;
    int i;
    int temp[8];
    static const uint8_t x_offset[2]={0, 16};
    dctcoef *block = (dctcoef*)_block;

    for(i=0; i<4; i++){
        temp[2*i+0] = block[stride*i + xStride*0] + block[stride*i + xStride*1];
        temp[2*i+1] = block[stride*i + xStride*0] - block[stride*i + xStride*1];
    }

    for(i=0; i<2; i++){
        const int offset= x_offset[i];
        const int z0= temp[2*0+i] + temp[2*2+i];
        const int z1= temp[2*0+i] - temp[2*2+i];
        const int z2= temp[2*1+i] - temp[2*3+i];
        const int z3= temp[2*1+i] + temp[2*3+i];

        block[stride*0+offset]= ((z0 + z3)*qmul + 128) >> 8;
        block[stride*1+offset]= ((z1 + z2)*qmul + 128) >> 8;
        block[stride*2+offset]= ((z1 - z2)*qmul + 128) >> 8;
        block[stride*3+offset]= ((z0 - z3)*qmul + 128) >> 8;
    }
}

void FUNCC(ff_h264_chroma_dc_dequant_idct)(DCTELEM *_block, int qmul){
    const int stride= 16*2;
    const int xStride= 16;
    int a,b,c,d,e;
    dctcoef *block = (dctcoef*)_block;

    a= block[stride*0 + xStride*0];
    b= block[stride*0 + xStride*1];
    c= block[stride*1 + xStride*0];
    d= block[stride*1 + xStride*1];

    e= a-b;
    a= a+b;
    b= c-d;
    c= c+d;

    block[stride*0 + xStride*0]= ((a+c)*qmul) >> 7;
    block[stride*0 + xStride*1]= ((e+b)*qmul) >> 7;
    block[stride*1 + xStride*0]= ((a-c)*qmul) >> 7;
    block[stride*1 + xStride*1]= ((e-b)*qmul) >> 7;
}<|MERGE_RESOLUTION|>--- conflicted
+++ resolved
@@ -156,14 +156,8 @@
 void FUNCC(ff_h264_idct_dc_add)(uint8_t *p_dst, DCTELEM *block, int stride){
     int i, j;
     int dc = (((dctcoef*)block)[0] + 32) >> 6;
-<<<<<<< HEAD
-    INIT_CLIP
     pixel *dst = (pixel*)p_dst;
     stride >>= sizeof(pixel)-1;
-=======
-    pixel *dst = (pixel*)_dst;
-    stride /= sizeof(pixel);
->>>>>>> 5effcfa7
     for( j = 0; j < 4; j++ )
     {
         for( i = 0; i < 4; i++ )
@@ -175,14 +169,8 @@
 void FUNCC(ff_h264_idct8_dc_add)(uint8_t *p_dst, DCTELEM *block, int stride){
     int i, j;
     int dc = (((dctcoef*)block)[0] + 32) >> 6;
-<<<<<<< HEAD
-    INIT_CLIP
     pixel *dst = (pixel*)p_dst;
     stride >>= sizeof(pixel)-1;
-=======
-    pixel *dst = (pixel*)_dst;
-    stride /= sizeof(pixel);
->>>>>>> 5effcfa7
     for( j = 0; j < 8; j++ )
     {
         for( i = 0; i < 8; i++ )

--- conflicted
+++ resolved
@@ -172,7 +172,6 @@
     }
 }
 
-<<<<<<< HEAD
 static void ac3_sum_square_butterfly_int32_c(int64_t sum[4],
                                              const int32_t *coef0,
                                              const int32_t *coef1,
@@ -215,10 +214,7 @@
     }
 }
 
-static void ac3_downmix_c(float (*samples)[256], float (*matrix)[2],
-=======
 static void ac3_downmix_c(float **samples, float (*matrix)[2],
->>>>>>> 30b39164
                           int out_ch, int in_ch, int len)
 {
     int i, j;

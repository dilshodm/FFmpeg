/*
 * This file is part of FFmpeg.
 *
 * FFmpeg is free software; you can redistribute it and/or
 * modify it under the terms of the GNU Lesser General Public
 * License as published by the Free Software Foundation; either
 * version 2.1 of the License, or (at your option) any later version.
 *
 * FFmpeg is distributed in the hope that it will be useful,
 * but WITHOUT ANY WARRANTY; without even the implied warranty of
 * MERCHANTABILITY or FITNESS FOR A PARTICULAR PURPOSE.  See the GNU
 * Lesser General Public License for more details.
 *
 * You should have received a copy of the GNU Lesser General Public
 * License along with FFmpeg; if not, write to the Free Software
 * Foundation, Inc., 51 Franklin Street, Fifth Floor, Boston, MA 02110-1301 USA
 */

/**
 * @file
 * @brief IntraX8 (J-Frame) subdecoder, used by WMV2 and VC-1
 */

#include "libavutil/avassert.h"
#include "avcodec.h"
#include "get_bits.h"
#include "idctdsp.h"
#include "mpegvideo.h"
#include "msmpeg4data.h"
#include "intrax8huf.h"
#include "intrax8.h"
#include "intrax8dsp.h"

#define MAX_TABLE_DEPTH(table_bits, max_bits) \
    ((max_bits + table_bits - 1) / table_bits)

#define DC_VLC_BITS 9
#define AC_VLC_BITS 9
#define OR_VLC_BITS 7

#define DC_VLC_MTD MAX_TABLE_DEPTH(DC_VLC_BITS, MAX_DC_VLC_BITS)
#define AC_VLC_MTD MAX_TABLE_DEPTH(AC_VLC_BITS, MAX_AC_VLC_BITS)
#define OR_VLC_MTD MAX_TABLE_DEPTH(OR_VLC_BITS, MAX_OR_VLC_BITS)

static VLC j_ac_vlc[2][2][8];  // [quant < 13], [intra / inter], [select]
static VLC j_dc_vlc[2][8];     // [quant], [select]
static VLC j_orient_vlc[2][4]; // [quant], [select]

static av_cold int x8_vlc_init(void)
{
    int i;
    int offset = 0;
    int sizeidx = 0;
    static const uint16_t sizes[8 * 4 + 8 * 2 + 2 + 4] = {
        576, 548, 582, 618, 546, 616, 560, 642,
        584, 582, 704, 664, 512, 544, 656, 640,
        512, 648, 582, 566, 532, 614, 596, 648,
        586, 552, 584, 590, 544, 578, 584, 624,

        528, 528, 526, 528, 536, 528, 526, 544,
        544, 512, 512, 528, 528, 544, 512, 544,

        128, 128, 128, 128, 128, 128,
    };

    static VLC_TYPE table[28150][2];

// set ac tables
#define init_ac_vlc(dst, src)                                                 \
    do {                                                                      \
        dst.table           = &table[offset];                                 \
        dst.table_allocated = sizes[sizeidx];                                 \
        offset             += sizes[sizeidx++];                               \
        init_vlc(&dst, AC_VLC_BITS, 77, &src[1], 4, 2, &src[0], 4, 2,         \
                 INIT_VLC_USE_NEW_STATIC);                                    \
    } while(0)

    for (i = 0; i < 8; i++) {
        init_ac_vlc(j_ac_vlc[0][0][i], x8_ac0_highquant_table[i][0]);
        init_ac_vlc(j_ac_vlc[0][1][i], x8_ac1_highquant_table[i][0]);
        init_ac_vlc(j_ac_vlc[1][0][i], x8_ac0_lowquant_table[i][0]);
        init_ac_vlc(j_ac_vlc[1][1][i], x8_ac1_lowquant_table[i][0]);
    }
#undef init_ac_vlc

// set dc tables
#define init_dc_vlc(dst, src)                                                 \
    do {                                                                      \
        dst.table           = &table[offset];                                 \
        dst.table_allocated = sizes[sizeidx];                                 \
        offset             += sizes[sizeidx++];                               \
        init_vlc(&dst, DC_VLC_BITS, 34, &src[1], 4, 2, &src[0], 4, 2,         \
                 INIT_VLC_USE_NEW_STATIC);                                    \
    } while(0)

    for (i = 0; i < 8; i++) {
        init_dc_vlc(j_dc_vlc[0][i], x8_dc_highquant_table[i][0]);
        init_dc_vlc(j_dc_vlc[1][i], x8_dc_lowquant_table[i][0]);
    }
#undef init_dc_vlc

// set orient tables
#define init_or_vlc(dst, src)                                                 \
    do {                                                                      \
        dst.table           = &table[offset];                                 \
        dst.table_allocated = sizes[sizeidx];                                 \
        offset             += sizes[sizeidx++];                               \
        init_vlc(&dst, OR_VLC_BITS, 12, &src[1], 4, 2, &src[0], 4, 2,         \
                 INIT_VLC_USE_NEW_STATIC);                                    \
    } while(0)

    for (i = 0; i < 2; i++)
        init_or_vlc(j_orient_vlc[0][i], x8_orient_highquant_table[i][0]);
    for (i = 0; i < 4; i++)
        init_or_vlc(j_orient_vlc[1][i], x8_orient_lowquant_table[i][0]);
#undef init_or_vlc

    if (offset != sizeof(table) / sizeof(VLC_TYPE) / 2) {
        av_log(NULL, AV_LOG_ERROR, "table size %zd does not match needed %i\n",
               sizeof(table) / sizeof(VLC_TYPE) / 2, offset);
        return AVERROR_INVALIDDATA;
    }

    return 0;
}

static void x8_reset_vlc_tables(IntraX8Context *w)
{
    memset(w->j_dc_vlc, 0, sizeof(w->j_dc_vlc));
    memset(w->j_ac_vlc, 0, sizeof(w->j_ac_vlc));
    w->j_orient_vlc = NULL;
}

static inline void x8_select_ac_table(IntraX8Context *const w, int mode)
{
    int table_index;

    av_assert2(mode < 4);

    if (w->j_ac_vlc[mode])
        return;

    table_index       = get_bits(w->gb, 3);
    // 2 modes use same tables
    w->j_ac_vlc[mode] = &j_ac_vlc[w->quant < 13][mode >> 1][table_index];
    av_assert2(w->j_ac_vlc[mode]);
}

static inline int x8_get_orient_vlc(IntraX8Context *w)
{
    if (!w->j_orient_vlc) {
        int table_index = get_bits(w->gb, 1 + (w->quant < 13));
        w->j_orient_vlc = &j_orient_vlc[w->quant < 13][table_index];
    }

    return get_vlc2(w->gb, w->j_orient_vlc->table, OR_VLC_BITS, OR_VLC_MTD);
}

#define extra_bits(eb)  (eb)        // 3 bits
#define extra_run       (0xFF << 8) // 1 bit
#define extra_level     (0x00 << 8) // 1 bit
#define run_offset(r)   ((r) << 16) // 6 bits
#define level_offset(l) ((l) << 24) // 5 bits
static const uint32_t ac_decode_table[] = {
    /* 46 */ extra_bits(3) | extra_run   | run_offset(16) | level_offset(0),
    /* 47 */ extra_bits(3) | extra_run   | run_offset(24) | level_offset(0),
    /* 48 */ extra_bits(2) | extra_run   | run_offset(4)  | level_offset(1),
    /* 49 */ extra_bits(3) | extra_run   | run_offset(8)  | level_offset(1),

    /* 50 */ extra_bits(5) | extra_run   | run_offset(32) | level_offset(0),
    /* 51 */ extra_bits(4) | extra_run   | run_offset(16) | level_offset(1),

    /* 52 */ extra_bits(2) | extra_level | run_offset(0)  | level_offset(4),
    /* 53 */ extra_bits(2) | extra_level | run_offset(0)  | level_offset(8),
    /* 54 */ extra_bits(2) | extra_level | run_offset(0)  | level_offset(12),
    /* 55 */ extra_bits(3) | extra_level | run_offset(0)  | level_offset(16),
    /* 56 */ extra_bits(3) | extra_level | run_offset(0)  | level_offset(24),

    /* 57 */ extra_bits(2) | extra_level | run_offset(1)  | level_offset(3),
    /* 58 */ extra_bits(3) | extra_level | run_offset(1)  | level_offset(7),

    /* 59 */ extra_bits(2) | extra_run   | run_offset(16) | level_offset(0),
    /* 60 */ extra_bits(2) | extra_run   | run_offset(20) | level_offset(0),
    /* 61 */ extra_bits(2) | extra_run   | run_offset(24) | level_offset(0),
    /* 62 */ extra_bits(2) | extra_run   | run_offset(28) | level_offset(0),
    /* 63 */ extra_bits(4) | extra_run   | run_offset(32) | level_offset(0),
    /* 64 */ extra_bits(4) | extra_run   | run_offset(48) | level_offset(0),

    /* 65 */ extra_bits(2) | extra_run   | run_offset(4)  | level_offset(1),
    /* 66 */ extra_bits(3) | extra_run   | run_offset(8)  | level_offset(1),
    /* 67 */ extra_bits(4) | extra_run   | run_offset(16) | level_offset(1),

    /* 68 */ extra_bits(2) | extra_level | run_offset(0)  | level_offset(4),
    /* 69 */ extra_bits(3) | extra_level | run_offset(0)  | level_offset(8),
    /* 70 */ extra_bits(4) | extra_level | run_offset(0)  | level_offset(16),

    /* 71 */ extra_bits(2) | extra_level | run_offset(1)  | level_offset(3),
    /* 72 */ extra_bits(3) | extra_level | run_offset(1)  | level_offset(7),
};
#undef extra_bits
#undef extra_run
#undef extra_level
#undef run_offset
#undef level_offset

static void x8_get_ac_rlf(IntraX8Context *const w, const int mode,
                          int *const run, int *const level, int *const final)
{
    int i, e;

//    x8_select_ac_table(w, mode);
    i = get_vlc2(w->gb, w->j_ac_vlc[mode]->table, AC_VLC_BITS, AC_VLC_MTD);

    if (i < 46) { // [0-45]
        int t, l;
        if (i < 0) {
            (*level) =
            (*final) =      // prevent 'may be used unilitialized'
            (*run)   = 64;  // this would cause error exit in the ac loop
            return;
        }

        /*
         * i == 0-15  r = 0-15 l = 0; r = i & %01111
         * i == 16-19 r = 0-3  l = 1; r = i & %00011
         * i == 20-21 r = 0-1  l = 2; r = i & %00001
         * i == 22    r = 0    l = 3; r = i & %00000
         */

        (*final) =
        t        = (i > 22);
        i       -= 23 * t;

        /* l = lut_l[i / 2] = { 0, 0, 0, 0, 0, 0, 0, 0, 1, 1, 2, 3 }[i >> 1];
         *     11 10'01 01'00 00'00 00'00 00'00 00 => 0xE50000 */
        l = (0xE50000 >> (i & (0x1E))) & 3; // 0x1E or (~1) or ((i >> 1) << 1)

        /* t = lut_mask[l] = { 0x0f, 0x03, 0x01, 0x00 }[l];
         *     as i < 256 the higher bits do not matter */
        t = (0x01030F >> (l << 3));

        (*run)   = i & t;
        (*level) = l;
    } else if (i < 73) { // [46-72]
        uint32_t sm;
        uint32_t mask;

        i -= 46;
        sm = ac_decode_table[i];

        e    = get_bits(w->gb, sm & 0xF);
        sm >>= 8;                               // 3bits
        mask = sm & 0xff;
        sm >>= 8;                               // 1bit

        (*run)   = (sm & 0xff) + (e & (mask));  // 6bits
        (*level) = (sm >> 8)   + (e & (~mask)); // 5bits
        (*final) = i > (58 - 46);
    } else if (i < 75) { // [73-74]
        static const uint8_t crazy_mix_runlevel[32] = {
            0x22, 0x32, 0x33, 0x53, 0x23, 0x42, 0x43, 0x63,
            0x24, 0x52, 0x34, 0x73, 0x25, 0x62, 0x44, 0x83,
            0x26, 0x72, 0x35, 0x54, 0x27, 0x82, 0x45, 0x64,
            0x28, 0x92, 0x36, 0x74, 0x29, 0xa2, 0x46, 0x84,
        };

        (*final) = !(i & 1);
        e        = get_bits(w->gb, 5); // get the extra bits
        (*run)   = crazy_mix_runlevel[e] >> 4;
        (*level) = crazy_mix_runlevel[e] & 0x0F;
    } else {
        (*level) = get_bits(w->gb, 7 - 3 * (i & 1));
        (*run)   = get_bits(w->gb, 6);
        (*final) = get_bits1(w->gb);
    }
    return;
}

/* static const uint8_t dc_extra_sbits[] = {
 *     0, 1, 1, 1, 1, 2, 2, 3, 3, 4, 4, 5, 5, 6, 6, 7, 7,
 * }; */
static const uint8_t dc_index_offset[] = {
    0, 1, 2, 3, 4, 5, 7, 9, 13, 17, 25, 33, 49, 65, 97, 129, 193,
};

static int x8_get_dc_rlf(IntraX8Context *const w, const int mode,
                         int *const level, int *const final)
{
    int i, e, c;

    av_assert2(mode < 3);
    if (!w->j_dc_vlc[mode]) {
        int table_index = get_bits(w->gb, 3);
        // 4 modes, same table
        w->j_dc_vlc[mode] = &j_dc_vlc[w->quant < 13][table_index];
    }

    i = get_vlc2(w->gb, w->j_dc_vlc[mode]->table, DC_VLC_BITS, DC_VLC_MTD);

    /* (i >= 17) { i -= 17; final =1; } */
    c        = i > 16;
    (*final) = c;
    i       -= 17 * c;

    if (i <= 0) {
        (*level) = 0;
        return -i;
    }
    c  = (i + 1) >> 1; // hackish way to calculate dc_extra_sbits[]
    c -= c > 1;

    e = get_bits(w->gb, c); // get the extra bits
    i = dc_index_offset[i] + (e >> 1);

    e        = -(e & 1); // 0, 0xffffff
    (*level) = (i ^ e) - e; // (i ^ 0) -0  , (i ^ 0xff) - (-1)
    return 0;
}

// end of huffman

static int x8_setup_spatial_predictor(IntraX8Context *const w, const int chroma)
{
    int range;
    int sum;
    int quant;

    w->dsp.setup_spatial_compensation(w->dest[chroma], w->scratchpad,
                                      w->frame->linesize[chroma > 0],
                                      &range, &sum, w->edges);
    if (chroma) {
        w->orient = w->chroma_orient;
        quant     = w->quant_dc_chroma;
    } else {
        quant = w->quant;
    }

    w->flat_dc = 0;
    if (range < quant || range < 3) {
        w->orient = 0;

        // yep you read right, a +-1 idct error may break decoding!
        if (range < 3) {
            w->flat_dc      = 1;
            sum            += 9;
            // ((1 << 17) + 9) / (8 + 8 + 1 + 2) = 6899
            w->predicted_dc = (sum * 6899) >> 17;
        }
    }
    if (chroma)
        return 0;

    av_assert2(w->orient < 3);
    if (range < 2 * w->quant) {
        if ((w->edges & 3) == 0) {
            if (w->orient == 1)
                w->orient = 11;
            if (w->orient == 2)
                w->orient = 10;
        } else {
            w->orient = 0;
        }
        w->raw_orient = 0;
    } else {
        static const uint8_t prediction_table[3][12] = {
            { 0, 8, 4, 10, 11, 2, 6, 9, 1, 3, 5, 7 },
            { 4, 0, 8, 11, 10, 3, 5, 2, 6, 9, 1, 7 },
            { 8, 0, 4, 10, 11, 1, 7, 2, 6, 9, 3, 5 },
        };
        w->raw_orient = x8_get_orient_vlc(w);
        if (w->raw_orient < 0)
            return -1;
        av_assert2(w->raw_orient < 12);
        av_assert2(w->orient < 3);
        w->orient=prediction_table[w->orient][w->raw_orient];
    }
    return 0;
}

static void x8_update_predictions(IntraX8Context *const w, const int orient,
                                  const int est_run)
{
    MpegEncContext *const s = w->s;

    w->prediction_table[s->mb_x * 2 + (s->mb_y & 1)] = (est_run << 2) + 1 * (orient == 4) + 2 * (orient == 8);
/*
 * y = 2n + 0 -> // 0 2 4
 * y = 2n + 1 -> // 1 3 5
 */
}

static void x8_get_prediction_chroma(IntraX8Context *const w)
{
    MpegEncContext *const s = w->s;

    w->edges  = 1 * (!(s->mb_x >> 1));
    w->edges |= 2 * (!(s->mb_y >> 1));
    w->edges |= 4 * (s->mb_x >= (2 * s->mb_width - 1)); // mb_x for chroma would always be odd

    w->raw_orient = 0;
    // lut_co[8] = {inv,4,8,8, inv,4,8,8} <- => {1,1,0,0;1,1,0,0} => 0xCC
    if (w->edges & 3) {
        w->chroma_orient = 4 << ((0xCC >> w->edges) & 1);
        return;
    }
    // block[x - 1][y | 1 - 1)]
    w->chroma_orient = (w->prediction_table[2 * s->mb_x - 2] & 0x03) << 2;
}

static void x8_get_prediction(IntraX8Context *const w)
{
    MpegEncContext *const s = w->s;
    int a, b, c, i;

    w->edges  = 1 * (!s->mb_x);
    w->edges |= 2 * (!s->mb_y);
    w->edges |= 4 * (s->mb_x >= (2 * s->mb_width - 1));

    switch (w->edges & 3) {
    case 0:
        break;
    case 1:
        // take the one from the above block[0][y - 1]
        w->est_run = w->prediction_table[!(s->mb_y & 1)] >> 2;
        w->orient  = 1;
        return;
    case 2:
        // take the one from the previous block[x - 1][0]
        w->est_run = w->prediction_table[2 * s->mb_x - 2] >> 2;
        w->orient  = 2;
        return;
    case 3:
        w->est_run = 16;
        w->orient  = 0;
        return;
    }
    // no edge cases
    b = w->prediction_table[2 * s->mb_x     + !(s->mb_y & 1)]; // block[x    ][y - 1]
    a = w->prediction_table[2 * s->mb_x - 2 +  (s->mb_y & 1)]; // block[x - 1][y    ]
    c = w->prediction_table[2 * s->mb_x - 2 + !(s->mb_y & 1)]; // block[x - 1][y - 1]

    w->est_run = FFMIN(b, a);
    /* This condition has nothing to do with w->edges, even if it looks
     * similar it would trigger if e.g. x = 3; y = 2;
     * I guess somebody wrote something wrong and it became standard. */
    if ((s->mb_x & s->mb_y) != 0)
        w->est_run = FFMIN(c, w->est_run);
    w->est_run >>= 2;

    a &= 3;
    b &= 3;
    c &= 3;

    i = (0xFFEAF4C4 >> (2 * b + 8 * a)) & 3;
    if (i != 3)
        w->orient = i;
    else
        w->orient = (0xFFEAD8 >> (2 * c + 8 * (w->quant > 12))) & 3;
/*
 * lut1[b][a] = {
 * ->{ 0, 1, 0, pad },
 *   { 0, 1, X, pad },
 *   { 2, 2, 2, pad }
 * }
 * pad 2  2  2;
 * pad X  1  0;
 * pad 0  1  0 <-
 * -> 11 10 '10 10 '11 11'01 00 '11 00'01 00 => 0xEAF4C4
 *
 * lut2[q>12][c] = {
 * ->{ 0, 2, 1, pad},
 *   { 2, 2, 2, pad}
 * }
 * pad 2  2  2;
 * pad 1  2  0 <-
 * -> 11 10'10 10 '11 01'10 00 => 0xEAD8
 */
}

static void x8_ac_compensation(IntraX8Context *const w, const int direction,
                               const int dc_level)
{
    MpegEncContext *const s = w->s;
    int t;
#define B(x,y)  s->block[0][w->idct_permutation[(x) + (y) * 8]]
#define T(x)  ((x) * dc_level + 0x8000) >> 16;
    switch (direction) {
    case 0:
        t        = T(3811); // h
        B(1, 0) -= t;
        B(0, 1) -= t;

        t        = T(487); // e
        B(2, 0) -= t;
        B(0, 2) -= t;

        t        = T(506); // f
        B(3, 0) -= t;
        B(0, 3) -= t;

        t        = T(135); // c
        B(4, 0) -= t;
        B(0, 4) -= t;
        B(2, 1) += t;
        B(1, 2) += t;
        B(3, 1) += t;
        B(1, 3) += t;

        t        = T(173); // d
        B(5, 0) -= t;
        B(0, 5) -= t;

        t        = T(61); // b
        B(6, 0) -= t;
        B(0, 6) -= t;
        B(5, 1) += t;
        B(1, 5) += t;

        t        = T(42); // a
        B(7, 0) -= t;
        B(0, 7) -= t;
        B(4, 1) += t;
        B(1, 4) += t;
        B(4, 4) += t;

        t        = T(1084); // g
        B(1, 1) += t;

        s->block_last_index[0] = FFMAX(s->block_last_index[0], 7 * 8);
        break;
    case 1:
        B(0, 1) -= T(6269);
        B(0, 3) -= T(708);
        B(0, 5) -= T(172);
        B(0, 7) -= T(73);

        s->block_last_index[0] = FFMAX(s->block_last_index[0], 7 * 8);
        break;
    case 2:
        B(1, 0) -= T(6269);
        B(3, 0) -= T(708);
        B(5, 0) -= T(172);
        B(7, 0) -= T(73);

        s->block_last_index[0] = FFMAX(s->block_last_index[0], 7);
        break;
    }
#undef B
#undef T
}

static void dsp_x8_put_solidcolor(const uint8_t pix, uint8_t *dst,
                                  const int linesize)
{
    int k;
    for (k = 0; k < 8; k++) {
        memset(dst, pix, 8);
        dst += linesize;
    }
}

static const int16_t quant_table[64] = {
    256, 256, 256, 256, 256, 256, 259, 262,
    265, 269, 272, 275, 278, 282, 285, 288,
    292, 295, 299, 303, 306, 310, 314, 317,
    321, 325, 329, 333, 337, 341, 345, 349,
    353, 358, 362, 366, 371, 375, 379, 384,
    389, 393, 398, 403, 408, 413, 417, 422,
    428, 433, 438, 443, 448, 454, 459, 465,
    470, 476, 482, 488, 493, 499, 505, 511,
};

static int x8_decode_intra_mb(IntraX8Context *const w, const int chroma)
{
    MpegEncContext *const s = w->s;

    uint8_t *scantable;
    int final, run, level;
    int ac_mode, dc_mode, est_run, dc_level;
    int pos, n;
    int zeros_only;
    int use_quant_matrix;
    int sign;

    av_assert2(w->orient < 12);
    s->bdsp.clear_block(s->block[0]);

    if (chroma)
        dc_mode = 2;
    else
        dc_mode = !!w->est_run; // 0, 1

    if (x8_get_dc_rlf(w, dc_mode, &dc_level, &final))
        return -1;
    n          = 0;
    zeros_only = 0;
    if (!final) { // decode ac
        use_quant_matrix = w->use_quant_matrix;
        if (chroma) {
            ac_mode = 1;
            est_run = 64; // not used
        } else {
            if (w->raw_orient < 3)
                use_quant_matrix = 0;

            if (w->raw_orient > 4) {
                ac_mode = 0;
                est_run = 64;
            } else {
                if (w->est_run > 1) {
                    ac_mode = 2;
                    est_run = w->est_run;
                } else {
                    ac_mode = 3;
                    est_run = 64;
                }
            }
        }
        x8_select_ac_table(w, ac_mode);
        /* scantable_selector[12] = { 0, 2, 0, 1, 1, 1, 0, 2, 2, 0, 1, 2 }; <-
         * -> 10'01' 00'10' 10'00' 01'01' 01'00' 10'00 => 0x928548 */
        scantable = w->scantable[(0x928548 >> (2 * w->orient)) & 3].permutated;
        pos       = 0;
        do {
            n++;
            if (n >= est_run) {
                ac_mode = 3;
                x8_select_ac_table(w, 3);
            }

            x8_get_ac_rlf(w, ac_mode, &run, &level, &final);

            pos += run + 1;
            if (pos > 63) {
                // this also handles vlc error in x8_get_ac_rlf
                return -1;
            }
            level  = (level + 1) * w->dquant;
            level += w->qsum;

            sign  = -get_bits1(w->gb);
            level = (level ^ sign) - sign;

            if (use_quant_matrix)
                level = (level * quant_table[pos]) >> 8;

            s->block[0][scantable[pos]] = level;
        } while (!final);

        s->block_last_index[0] = pos;
    } else { // DC only
        s->block_last_index[0] = 0;
        if (w->flat_dc && ((unsigned) (dc_level + 1)) < 3) { // [-1; 1]
            int32_t divide_quant = !chroma ? w->divide_quant_dc_luma
                                           : w->divide_quant_dc_chroma;
            int32_t dc_quant     = !chroma ? w->quant
                                           : w->quant_dc_chroma;

            // original intent dc_level += predicted_dc/quant;
            // but it got lost somewhere in the rounding
            dc_level += (w->predicted_dc * divide_quant + (1 << 12)) >> 13;

            dsp_x8_put_solidcolor(av_clip_uint8((dc_level * dc_quant + 4) >> 3),
                                  w->dest[chroma],
                                  w->frame->linesize[!!chroma]);

            goto block_placed;
        }
        zeros_only = (dc_level == 0);
    }
    if (!chroma)
        s->block[0][0] = dc_level * w->quant;
    else
        s->block[0][0] = dc_level * w->quant_dc_chroma;

    // there is !zero_only check in the original, but dc_level check is enough
    if ((unsigned int) (dc_level + 1) >= 3 && (w->edges & 3) != 3) {
        int direction;
        /* ac_comp_direction[orient] = { 0, 3, 3, 1, 1, 0, 0, 0, 2, 2, 2, 1 }; <-
         * -> 01'10' 10'10' 00'00' 00'01' 01'11' 11'00 => 0x6A017C */
        direction = (0x6A017C >> (w->orient * 2)) & 3;
        if (direction != 3) {
            // modify block_last[]
            x8_ac_compensation(w, direction, s->block[0][0]);
        }
    }

    if (w->flat_dc) {
        dsp_x8_put_solidcolor(w->predicted_dc, w->dest[chroma],
                              w->frame->linesize[!!chroma]);
    } else {
        w->dsp.spatial_compensation[w->orient](w->scratchpad,
                                               w->dest[chroma],
                                               w->frame->linesize[!!chroma]);
    }
    if (!zeros_only)
        w->wdsp.idct_add(w->dest[chroma],
                         w->frame->linesize[!!chroma],
                         s->block[0]);

block_placed:
    if (!chroma)
        x8_update_predictions(w, w->orient, n);

    if (w->loopfilter) {
        uint8_t *ptr = w->dest[chroma];
        int linesize = w->frame->linesize[!!chroma];

        if (!((w->edges & 2) || (zeros_only && (w->orient | 4) == 4)))
            w->dsp.h_loop_filter(ptr, linesize, w->quant);

        if (!((w->edges & 1) || (zeros_only && (w->orient | 8) == 8)))
            w->dsp.v_loop_filter(ptr, linesize, w->quant);
    }
    return 0;
}

// FIXME maybe merge with ff_*
static void x8_init_block_index(IntraX8Context *w, AVFrame *frame, int mb_y)
{
    // not parent codec linesize as this would be wrong for field pics
    // not that IntraX8 has interlacing support ;)
    const int linesize   = frame->linesize[0];
    const int uvlinesize = frame->linesize[1];

    w->dest[0] = frame->data[0];
    w->dest[1] = frame->data[1];
    w->dest[2] = frame->data[2];

    w->dest[0] +=  mb_y         * linesize   << 3;
    // chroma blocks are on add rows
    w->dest[1] += (mb_y & (~1)) * uvlinesize << 2;
    w->dest[2] += (mb_y & (~1)) * uvlinesize << 2;
}

av_cold int ff_intrax8_common_init(IntraX8Context *w, IDCTDSPContext *idsp,
                                   MpegEncContext *const s)
{
    int ret = x8_vlc_init();
    if (ret < 0)
        return ret;

    w->idsp = *idsp;
    w->s = s;

    //two rows, 2 blocks per cannon mb
    w->prediction_table = av_mallocz(s->mb_width * 2 * 2);
    if (!w->prediction_table)
        return AVERROR(ENOMEM);

    ff_wmv2dsp_init(&w->wdsp);

    ff_init_scantable_permutation(w->idct_permutation,
                                  w->wdsp.idct_perm);

    ff_init_scantable(w->idct_permutation, &w->scantable[0],
                      ff_wmv1_scantable[0]);
    ff_init_scantable(w->idct_permutation, &w->scantable[1],
                      ff_wmv1_scantable[2]);
    ff_init_scantable(w->idct_permutation, &w->scantable[2],
                      ff_wmv1_scantable[3]);

    ff_intrax8dsp_init(&w->dsp);

    return 0;
}

av_cold void ff_intrax8_common_end(IntraX8Context *w)
{
    av_freep(&w->prediction_table);
}

int ff_intrax8_decode_picture(IntraX8Context *const w, Picture *pict,
                              GetBitContext *gb,
                              int dquant, int quant_offset, int loopfilter)
{
    MpegEncContext *const s = w->s;
    int mb_xy;
<<<<<<< HEAD
    w->use_quant_matrix = get_bits1(&s->gb);
=======
    assert(s);
>>>>>>> 8072345e

    w->gb     = gb;
    w->dquant = dquant;
    w->quant  = dquant >> 1;
    w->qsum   = quant_offset;
    w->frame  = pict->f;
    w->loopfilter = loopfilter;
    w->use_quant_matrix = get_bits1(w->gb);

    w->divide_quant_dc_luma = ((1 << 16) + (w->quant >> 1)) / w->quant;
    if (w->quant < 5) {
        w->quant_dc_chroma        = w->quant;
        w->divide_quant_dc_chroma = w->divide_quant_dc_luma;
    } else {
        w->quant_dc_chroma        = w->quant + ((w->quant + 3) >> 3);
        w->divide_quant_dc_chroma = ((1 << 16) + (w->quant_dc_chroma >> 1)) / w->quant_dc_chroma;
    }
    x8_reset_vlc_tables(w);

    for (s->mb_y = 0; s->mb_y < s->mb_height * 2; s->mb_y++) {
        x8_init_block_index(w, w->frame, s->mb_y);
        mb_xy = (s->mb_y >> 1) * s->mb_stride;

        for (s->mb_x = 0; s->mb_x < s->mb_width * 2; s->mb_x++) {
            x8_get_prediction(w);
            if (x8_setup_spatial_predictor(w, 0))
                goto error;
            if (x8_decode_intra_mb(w, 0))
                goto error;

            if (s->mb_x & s->mb_y & 1) {
                x8_get_prediction_chroma(w);

                /* when setting up chroma, no vlc is read,
                 * so no error condition can be reached */
                x8_setup_spatial_predictor(w, 1);
                if (x8_decode_intra_mb(w, 1))
                    goto error;

                x8_setup_spatial_predictor(w, 2);
                if (x8_decode_intra_mb(w, 2))
                    goto error;

                w->dest[1] += 8;
                w->dest[2] += 8;

                /* emulate MB info in the relevant tables */
                s->mbskip_table[mb_xy]                 = 0;
                s->mbintra_table[mb_xy]                = 1;
                pict->qscale_table[mb_xy] = w->quant;
                mb_xy++;
            }
            w->dest[0] += 8;
        }
        if (s->mb_y & 1)
            ff_mpeg_draw_horiz_band(s, (s->mb_y - 1) * 8, 16);
    }

error:
    return 0;
}<|MERGE_RESOLUTION|>--- conflicted
+++ resolved
@@ -776,11 +776,6 @@
 {
     MpegEncContext *const s = w->s;
     int mb_xy;
-<<<<<<< HEAD
-    w->use_quant_matrix = get_bits1(&s->gb);
-=======
-    assert(s);
->>>>>>> 8072345e
 
     w->gb     = gb;
     w->dquant = dquant;

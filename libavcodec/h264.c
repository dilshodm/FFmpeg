--- conflicted
+++ resolved
@@ -2888,7 +2888,6 @@
     int context_count = 0;
     int next_avc= h->is_avc ? 0 : buf_size;
 
-<<<<<<< HEAD
     h->max_contexts = (HAVE_THREADS && (s->avctx->active_thread_type&FF_THREAD_SLICE)) ? avctx->thread_count : 1;
 #if 0
     int i;
@@ -2896,9 +2895,6 @@
         av_log(NULL, AV_LOG_ERROR,"%02X ", buf[i]);
     }
 #endif
-=======
-    h->max_contexts = avctx->thread_count;
->>>>>>> 70892657
     if(!(s->flags2 & CODEC_FLAG2_CHUNKS)){
         h->current_slice = 0;
         if (!s->first_field)

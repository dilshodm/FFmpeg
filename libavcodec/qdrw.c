/*
 * QuickDraw (qdrw) codec
 * Copyright (c) 2004 Konstantin Shishkov
 *
 * This file is part of FFmpeg.
 *
 * FFmpeg is free software; you can redistribute it and/or
 * modify it under the terms of the GNU Lesser General Public
 * License as published by the Free Software Foundation; either
 * version 2.1 of the License, or (at your option) any later version.
 *
 * FFmpeg is distributed in the hope that it will be useful,
 * but WITHOUT ANY WARRANTY; without even the implied warranty of
 * MERCHANTABILITY or FITNESS FOR A PARTICULAR PURPOSE.  See the GNU
 * Lesser General Public License for more details.
 *
 * You should have received a copy of the GNU Lesser General Public
 * License along with FFmpeg; if not, write to the Free Software
 * Foundation, Inc., 51 Franklin Street, Fifth Floor, Boston, MA 02110-1301 USA
 */

/**
 * @file
 * Apple QuickDraw codec.
 */

#include "libavutil/common.h"
#include "libavutil/intreadwrite.h"
#include "avcodec.h"
#include "bytestream.h"
#include "internal.h"

static int decode_frame(AVCodecContext *avctx,
                        void *data, int *got_frame,
                        AVPacket *avpkt)
{
    AVFrame * const p      = data;
    GetByteContext gbc;
    uint8_t* outdata;
    int colors;
    int i, ret;
    uint32_t *pal;

    if ((ret = ff_get_buffer(avctx, p, 0)) < 0)
        return ret;
    p->pict_type = AV_PICTURE_TYPE_I;
    p->key_frame = 1;

    outdata = p->data[0];

    bytestream2_init(&gbc, avpkt->data, avpkt->size);

    if (bytestream2_get_bytes_left(&gbc) < 0x68 + 4) {
        av_log(avctx, AV_LOG_ERROR, "Frame is too small %d\n",
               bytestream2_get_bytes_left(&gbc));
        return AVERROR_INVALIDDATA;
    }

    /* jump to palette */
    bytestream2_skip(&gbc, 0x68);
    colors = bytestream2_get_be32(&gbc);

    if (colors < 0 || colors > 256) {
        av_log(avctx, AV_LOG_ERROR, "Error color count - %i(0x%X)\n", colors, colors);
        return AVERROR_INVALIDDATA;
    }
    if (bytestream2_get_bytes_left(&gbc) < (colors + 1) * 8) {
        av_log(avctx, AV_LOG_ERROR, "Palette is too small %d\n",
               bytestream2_get_bytes_left(&gbc));
        return AVERROR_INVALIDDATA;
    }

    pal = (uint32_t*)p->data[1];
    for (i = 0; i <= colors; i++) {
        uint8_t r, g, b;
        unsigned int idx = bytestream2_get_be16(&gbc); /* color index */
        if (idx > 255) {
            av_log(avctx, AV_LOG_ERROR, "Palette index out of range: %u\n", idx);
            bytestream2_skip(&gbc, 6);
            continue;
        }
<<<<<<< HEAD
        r = *buf++;
        buf++;
        g = *buf++;
        buf++;
        b = *buf++;
        buf++;
        pal[idx] = 0xFFU << 24 | r << 16 | g << 8 | b;
=======
        r = bytestream2_get_byte(&gbc);
        bytestream2_skip(&gbc, 1);
        g = bytestream2_get_byte(&gbc);
        bytestream2_skip(&gbc, 1);
        b = bytestream2_get_byte(&gbc);
        bytestream2_skip(&gbc, 1);
        pal[idx] = (r << 16) | (g << 8) | b;
>>>>>>> d00f1e0f
    }
    p->palette_has_changed = 1;

    /* skip unneeded data */
    bytestream2_skip(&gbc, 18);

    for (i = 0; i < avctx->height; i++) {
        int size, left, code, pix;
        uint8_t *out = outdata;

        /* size of packed line */
        size = left = bytestream2_get_be16(&gbc);
        if (bytestream2_get_bytes_left(&gbc) < size)
            return AVERROR_INVALIDDATA;

        /* decode line */
        while (left > 0) {
            code = bytestream2_get_byte(&gbc);
            if (code & 0x80 ) { /* run */
                pix = bytestream2_get_byte(&gbc);
                memset(out, pix, 257 - code);
                out   += 257 - code;
                left  -= 2;
            } else { /* copy */
                bytestream2_get_buffer(&gbc, out, code + 1);
                out   += code + 1;
                left  -= 2 + code;
            }
        }
        outdata += p->linesize[0];
    }

    *got_frame      = 1;

    return avpkt->size;
}

static av_cold int decode_init(AVCodecContext *avctx)
{
    avctx->pix_fmt= AV_PIX_FMT_PAL8;

    return 0;
}

AVCodec ff_qdraw_decoder = {
    .name           = "qdraw",
    .long_name      = NULL_IF_CONFIG_SMALL("Apple QuickDraw"),
    .type           = AVMEDIA_TYPE_VIDEO,
    .id             = AV_CODEC_ID_QDRAW,
    .init           = decode_init,
    .decode         = decode_frame,
    .capabilities   = CODEC_CAP_DR1,
};<|MERGE_RESOLUTION|>--- conflicted
+++ resolved
@@ -79,23 +79,13 @@
             bytestream2_skip(&gbc, 6);
             continue;
         }
-<<<<<<< HEAD
-        r = *buf++;
-        buf++;
-        g = *buf++;
-        buf++;
-        b = *buf++;
-        buf++;
-        pal[idx] = 0xFFU << 24 | r << 16 | g << 8 | b;
-=======
         r = bytestream2_get_byte(&gbc);
         bytestream2_skip(&gbc, 1);
         g = bytestream2_get_byte(&gbc);
         bytestream2_skip(&gbc, 1);
         b = bytestream2_get_byte(&gbc);
         bytestream2_skip(&gbc, 1);
-        pal[idx] = (r << 16) | (g << 8) | b;
->>>>>>> d00f1e0f
+        pal[idx] = 0xFFU << 24 | r << 16 | g << 8 | b;
     }
     p->palette_has_changed = 1;
 

--- conflicted
+++ resolved
@@ -148,12 +148,8 @@
 static av_cold int decode_init(AVCodecContext *avctx){
     QdrawContext * const a = avctx->priv_data;
 
-<<<<<<< HEAD
     avcodec_get_frame_defaults(&a->pic);
-    avctx->pix_fmt= PIX_FMT_PAL8;
-=======
     avctx->pix_fmt= AV_PIX_FMT_PAL8;
->>>>>>> 716d413c
 
     return 0;
 }

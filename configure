--- conflicted
+++ resolved
@@ -1365,13 +1365,11 @@
 check_builtin(){
     log check_builtin "$@"
     name=$1
-    shift
+    headers=$2
+    builtin=$3
+    shift 3
     disable "$name"
-<<<<<<< HEAD
     check_code ld "$headers" "$builtin" "cc" "$@" && enable "$name"
-=======
-    check_code ld "$@" && enable "$name"
->>>>>>> 8c893aa3
 }
 
 check_compile_assert(){

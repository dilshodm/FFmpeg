--- conflicted
+++ resolved
@@ -1066,12 +1066,9 @@
         srcFormat != AV_PIX_FMT_RGB4_BYTE && srcFormat != AV_PIX_FMT_BGR4_BYTE &&
         srcFormat != AV_PIX_FMT_GBRP9BE   && srcFormat != AV_PIX_FMT_GBRP9LE  &&
         srcFormat != AV_PIX_FMT_GBRP10BE  && srcFormat != AV_PIX_FMT_GBRP10LE &&
-<<<<<<< HEAD
         srcFormat != AV_PIX_FMT_GBRP12BE  && srcFormat != AV_PIX_FMT_GBRP12LE &&
         srcFormat != AV_PIX_FMT_GBRP14BE  && srcFormat != AV_PIX_FMT_GBRP14LE &&
-=======
         srcFormat != AV_PIX_FMT_GBRP16BE  && srcFormat != AV_PIX_FMT_GBRP16LE &&
->>>>>>> 7b41c24c
         ((dstW >> c->chrDstHSubSample) <= (srcW >> 1) ||
          (flags & SWS_FAST_BILINEAR)))
         c->chrSrcHSubSample = 1;
